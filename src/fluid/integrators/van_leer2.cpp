//======================================================================================
// Athena++ astrophysical MHD code
// Copyright (C) 2014 James M. Stone  <jmstone@princeton.edu>
//
// This program is free software: you can redistribute and/or modify it under the terms
// of the GNU General Public License (GPL) as published by the Free Software Foundation,
// either version 3 of the License, or (at your option) any later version.
//
// This program is distributed in the hope that it will be useful, but WITHOUT ANY
// WARRANTY; without even the implied warranty of MERCHANTABILITY or FITNESS FOR A 
// PARTICULAR PURPOSE.  See the GNU General Public License for more details.
//
// You should have received a copy of GNU GPL in the file LICENSE included in the code
// distribution.  If not see <http://www.gnu.org/licenses/>.
//======================================================================================

// C++ headers
#include <algorithm>   // min,max

// Primary header
#include "fluid_integrator.hpp"

// Athena headers
#include "../../athena.hpp"                  // enums, macros, Real
#include "../../athena_arrays.hpp"           // AthenaArray
#include "../../coordinates/coordinates.hpp" // Coordinates
#include "../fluid.hpp"                      // Fluid
#include "../../field/field.hpp"             // Fields
#include "../../mesh.hpp"                    // MeshBlock
#include "../srcterms/srcterms.hpp"          // PhysicalSourceTerms()
<<<<<<< HEAD
#include "../../bvals/bvals.hpp"             // BoundaryValues
=======
#include "../viscosity/viscosity.hpp"        // Viscosity
>>>>>>> c50b575e

// OpenMP header
#ifdef OPENMP_PARALLEL
#include <omp.h>
#endif


//======================================================================================
//! \file van_leer2.cpp
//  \brief van-Leer (MUSCL-Hancock) second-order integrator
//======================================================================================

//--------------------------------------------------------------------------------------
//! \fn  void FluidIntegrator::Predict
//  \brief predictor step for 2nd order VL integrator

void FluidIntegrator::OneStep(MeshBlock *pmb,AthenaArray<Real> &u, AthenaArray<Real> &w,
 InterfaceField &b, AthenaArray<Real> &bcc, const int step)
{
  int is = pmb->is; int js = pmb->js; int ks = pmb->ks;
  int ie = pmb->ie; int je = pmb->je; int ke = pmb->ke;
  int il, iu, jl, ju, kl, ku;

  AthenaArray<Real> b1,b2,b3,ei_x1f,ei_x2f,ei_x3f,w_x1f,w_x2f,w_x3f;
  b1.InitWithShallowCopy(b.x1f);
  b2.InitWithShallowCopy(b.x2f);
  b3.InitWithShallowCopy(b.x3f);
  ei_x1f.InitWithShallowCopy(pmb->pfield->ei.x1f);
  ei_x2f.InitWithShallowCopy(pmb->pfield->ei.x2f);
  ei_x3f.InitWithShallowCopy(pmb->pfield->ei.x3f);
  w_x1f.InitWithShallowCopy(pmb->pfield->wght.x1f);
  w_x2f.InitWithShallowCopy(pmb->pfield->wght.x2f);
  w_x3f.InitWithShallowCopy(pmb->pfield->wght.x3f);

  Real dt;
  if (step == 1) {
    dt = 0.5*(pmb->pmy_mesh->dt);
  } else {
    dt = (pmb->pmy_mesh->dt);
  }

  int tid=0;
  int nthreads = pmb->pmy_mesh->GetNumMeshThreads();
#pragma omp parallel default(shared) private(tid) num_threads(nthreads)
{
#ifdef OPENMP_PARALLEL
  tid=omp_get_thread_num();
#endif
  AthenaArray<Real> wl, wr, flx, jflx_j, kflx_k, area, area_p1, vol;
  wl.InitWithShallowSlice(wl_,3,tid,1);
  wr.InitWithShallowSlice(wr_,3,tid,1);
  flx.InitWithShallowSlice(flx_,3,tid,1);
  jflx_j.InitWithShallowSlice(jflx_j_,3,tid,1);
  kflx_k.InitWithShallowSlice(kflx_k_,4,tid,1);
  area.InitWithShallowSlice(face_area_,2,tid,1);
  area_p1.InitWithShallowSlice(face_area_p1_,2,tid,1);
  vol.InitWithShallowSlice(cell_volume_,2,tid,1);

//----------Viscosity update
  if(VISCOSITY) pmb->pfluid->pf_viscosity->ViscosityTerms(dt,w,u);

//--------------------------------------------------------------------------------------
// i-direction
  // set the loop limits
  jl=js, ju=je, kl=ks, ku=ke;
  if (MAGNETIC_FIELDS_ENABLED) {
    if(pmb->block_size.nx2 > 1) {
      if(pmb->block_size.nx3 == 1) // 2D
        jl=js-1, ju=je+1, kl=ks, ku=ke;
      else // 3D
        jl=js-1, ju=je+1, kl=ks-1, ku=ke+1;
    }
  }
  for (int k=kl; k<=ku; ++k){ 
#pragma omp for schedule(static)
    for (int j=jl; j<=ju; ++j){

      // reconstruct L/R states
      if (step == 1) {
        DonorCellX1(k,j,is,ie+1,w,bcc,wl,wr);
      } else {
        PiecewiseLinearX1(k,j,is,ie+1,w,bcc,wl,wr);
      }

      // compute fluxes
      RiemannSolver(k,j,is,ie+1,IVX,b1,wl,wr,flx);

      if(k>=ks && k<=ke && j>=js && j<=je) {
        // update conserved fluid variables
        pmb->pcoord->Face1Area(k,j,is,ie+1,area);
        pmb->pcoord->CellVolume(k,j,is,ie,vol);
        for (int n=0; n<NFLUID; ++n){
#pragma simd
          for (int i=is; i<=ie; ++i){
            u(n,k,j,i) -= dt*(area(i+1)*flx(n,i+1) - area(i)*flx(n,i))/vol(i);
          }
        }

        // add coordinate (geometric) source terms
        pmb->pcoord->CoordSrcTermsX1(k,j,dt,flx,w,bcc,u);
<<<<<<< HEAD

        // store the surface flux for flux correction
        if(pmb->pmy_mesh->multilevel==true) {
          for(int n=0; n<NFLUID; ++n) {
            pmb->pbval->surface_flux_[inner_x1](n,k,j)=flx(n,is);
            pmb->pbval->surface_flux_[outer_x1](n,k,j)=flx(n,ie+1);
          }
        }
=======
        // add physical source terms for a point mass potential
        pmb->pfluid->pf_srcterms->PhysicalSourceTermsX1(k,j,dt,flx,w,u);
>>>>>>> c50b575e
      }

      // store electric fields, compute weights for GS07 CT algorithm
      if (MAGNETIC_FIELDS_ENABLED) {
#pragma simd
        for (int i=is; i<=ie+1; ++i){
          ei_x1f(X1E3,k,j,i) = -flx(IBY,i); // flx(IBY) = (v1*b2 - v2*b1) = -EMFZ
          ei_x1f(X1E2,k,j,i) =  flx(IBZ,i); // flx(IBZ) = (v1*b3 - v3*b1) =  EMFY
          const Real& dx = pmb->pcoord->CenterWidth1(k,j,i);
          Real v_over_c = (1024)*dt*flx(IDN,i)/(dx*(wl(IDN,i) + wr(IDN,i)));
          Real tmp_min = std::min(0.5,v_over_c);
          w_x1f(k,j,i) = 0.5 + std::max(-0.5,tmp_min);
        }
      }

    }
  }

//--------------------------------------------------------------------------------------
// j-direction

  if (pmb->block_size.nx2 > 1) {
    // set the loop limits
    il=is, iu=ie, kl=ks, ku=ke;
    if (MAGNETIC_FIELDS_ENABLED) {
      if(pmb->block_size.nx3 == 1) // 2D
        il=is-1, iu=ie+1, kl=ks, ku=ke;
      else // 3D
        il=is-1, iu=ie+1, kl=ks-1, ku=ke+1;
    }
    for (int k=kl; k<=ku; ++k){
      bool first_time_through_loop = true;
#pragma omp for schedule(static)
      for (int j=js; j<=je; ++j){

        if (first_time_through_loop) {
          // reconstruct L/R states at j=jstart
          if (step == 1) {
            DonorCellX2(k,j,il,iu,w,bcc,wl,wr);
          } else {
            PiecewiseLinearX2(k,j,il,iu,w,bcc,wl,wr);
          }

          // compute and store fluxes at j=jstart
          RiemannSolver(k,j,il,iu,IVY,b2,wl,wr,jflx_j); 
      
          // store the surface flux for flux correction
          if(pmb->pmy_mesh->multilevel==true) {
            for(int n=0; n<NFLUID; ++n) {
              for(int i=is; i<=ie; ++i)
                pmb->pbval->surface_flux_[inner_x2](n,k,i)=jflx_j(n,i);
            }
          }

          // store electric fields, compute weights for GS07 CT algorithm at j=jstart
          if (MAGNETIC_FIELDS_ENABLED) {
#pragma simd
            for (int i=il; i<=iu; ++i){
              ei_x2f(X2E1,k,j,i) = -jflx_j(IBY,i); // flx(IBY)= (v2*b3 - v3*b2) = -EMFX
              ei_x2f(X2E3,k,j,i) =  jflx_j(IBZ,i); // flx(IBZ)= (v2*b1 - v1*b2) =  EMFZ
              const Real& dx = pmb->pcoord->CenterWidth2(k,j,i);
              Real v_over_c = (1024)*dt*jflx_j(IDN,i)/(dx*(wl(IDN,i) + wr(IDN,i)));
              Real tmp_min = std::min(0.5,v_over_c);
              w_x2f(k,j,i) = 0.5 + std::max(-0.5,tmp_min);
            }
          }

          first_time_through_loop = false;;
        }

        // reconstruct L/R states at j+1
        if (step == 1) {
          DonorCellX2(k,j+1,il,iu,w,bcc,wl,wr);
        } else {
          PiecewiseLinearX2(k,j+1,il,iu,w,bcc,wl,wr);
        }

        // compute fluxes at j+1
        RiemannSolver(k,j+1,il,iu,IVY,b2,wl,wr,flx); 

        // update conserved fluid variables
        pmb->pcoord->Face2Area(k,j  ,is,ie,area   );
        pmb->pcoord->Face2Area(k,j+1,is,ie,area_p1);
        pmb->pcoord->CellVolume(k,j,is,ie,vol);
        if(k>=ks && k<=ke) {
          for (int n=0; n<NFLUID; ++n){
#pragma simd
            for (int i=is; i<=ie; ++i){
              u(n,k,j,i) -= dt*(area_p1(i)*flx(n,i) - area(i)*jflx_j(n,i))/vol(i);
            }
          }

          // add coordinate (geometric) source terms
          pmb->pcoord->CoordSrcTermsX2(k,j,dt,jflx_j,flx,w,bcc,u);
          // add physical source terms for a point mass potential
          pmb->pfluid->pf_srcterms->PhysicalSourceTermsX2(k,j,dt,jflx_j,flx,w,u);
        }

        // store the surface flux for flux correction
        if(pmb->pmy_mesh->multilevel==true && j==je) {
          for(int n=0; n<NFLUID; ++n) {
            for(int i=is; i<=ie; ++i)
              pmb->pbval->surface_flux_[outer_x2](n,k,i)=flx(n,i);
          }
        }

        // store electric fields, compute weights for GS07 CT algorithm
        if (MAGNETIC_FIELDS_ENABLED) {
#pragma simd
          for (int i=il; i<=iu; ++i){
            ei_x2f(X2E1,k,j+1,i) = -flx(IBY,i); // flx(IBY) = (v2*b3 - v3*b2) = -EMFX
            ei_x2f(X2E3,k,j+1,i) =  flx(IBZ,i); // flx(IBZ) = (v2*b1 - v1*b2) =  EMFZ
            const Real& dx = pmb->pcoord->CenterWidth2(k,j,i);
            Real v_over_c = (1024)*dt*flx(IDN,i)/(dx*(wl(IDN,i) + wr(IDN,i)));
            Real tmp_min = std::min(0.5,v_over_c);
            w_x2f(k,j+1,i) = 0.5 + std::max(-0.5,tmp_min);
          }
        }

        // store fluxes for j=j-1 in next iteration
        if(j<je)
          jflx_j = flx; 

      }
    }
  }

//--------------------------------------------------------------------------------------
// k-direction 

  if (pmb->block_size.nx3 > 1) {
    // set the loop limits
    il=is, iu=ie, jl=js, ju=je;
    if (MAGNETIC_FIELDS_ENABLED)
      il=is-1, iu=ie+1, jl=js-1, ju=je+1;
    bool first_time_through_loop = true;
#pragma omp for schedule(static)
    for (int k=ks; k<=ke; ++k){

      if (first_time_through_loop) {
        for (int j=jl; j<=ju; ++j){

          // reconstruct L/R states at k=kstart
          if (step == 1) {
            DonorCellX3(k,j,il,iu,w,bcc,wl,wr);
          } else {
            PiecewiseLinearX3(k,j,il,iu,w,bcc,wl,wr);
          }

          // compute and store fluxes at k=kstart
          RiemannSolver(k,j,il,iu,IVZ,b3,wl,wr,flx);

          // store the surface flux for flux correction
          if(pmb->pmy_mesh->multilevel==true) {
            for(int n=0; n<NFLUID; ++n) {
              for(int i=is; i<=ie; ++i)
                pmb->pbval->surface_flux_[inner_x3](n,j,i)=flx(n,i);
            }
          }

          // store electric fields, compute weights for GS07 CT algorithm at k=kstart
          if (MAGNETIC_FIELDS_ENABLED) {
#pragma simd
            for (int i=il; i<=iu; ++i){
              ei_x3f(X3E2,k,j,i) = -flx(IBY,i); // flx(IBY) = (v3*b1 - v1*b3) = -EMFY
              ei_x3f(X3E1,k,j,i) =  flx(IBZ,i); // flx(IBZ) = (v3*b2 - v2*b3) =  EMFX
              const Real& dx = pmb->pcoord->CenterWidth3(k,j,i);
              Real v_over_c = (1024)*dt*flx(IDN,i)/(dx*(wl(IDN,i) + wr(IDN,i)));
              Real tmp_min = std::min(0.5,v_over_c);
              w_x3f(k,j,i) = 0.5 + std::max(-0.5,tmp_min);
            }
          }

          // store fluxes at k=kstart over all i,j
          for (int n=0; n<NFLUID; ++n){
#pragma simd
            for (int i=il; i<=iu; ++i){
              kflx_k(n,j,i) = flx(n,i);
            }
          }
        }
        first_time_through_loop = false;
      }

      for (int j=jl; j<=ju; ++j){

        // reconstruct L/R states at k+1
        if (step == 1) {
          DonorCellX3(k+1,j,il,iu,w,bcc,wl,wr);
        } else {
          PiecewiseLinearX3(k+1,j,il,iu,w,bcc,wl,wr);
        }

        // compute fluxes at k+1
        RiemannSolver(k+1,j,il,iu,IVZ,b3,wl,wr,flx);
        if(j>=js && j<=je) {
          // update conserved fluid variables
          pmb->pcoord->Face3Area(k  ,j,is,ie,area   );
          pmb->pcoord->Face3Area(k+1,j,is,ie,area_p1);
          pmb->pcoord->CellVolume(k,j,is,ie,vol);
          for (int n=0; n<NFLUID; ++n){
#pragma simd
            for (int i=is; i<=ie; ++i){
              u(n,k,j,i) -= dt*(area_p1(i)*flx(n,i) - area(i)*kflx_k(n,j,i))/vol(i);
            }
          }

          // add coordinate (geometric) source terms
          pmb->pcoord->CoordSrcTermsX3(k,j,dt,kflx_k,flx,w,bcc,u);
	  // add physical source terms for a point mass potential
	  pmb->pfluid->pf_srcterms->PhysicalSourceTermsX3(k,j,dt,kflx_k,flx,w,u);
        }

        // store the surface flux for flux correction
        if(pmb->pmy_mesh->multilevel==true && k==ke) {
          for(int n=0; n<NFLUID; ++n) {
            for(int i=is; i<=ie; ++i)
              pmb->pbval->surface_flux_[outer_x3](n,j,i)=flx(n,i);
          }
        }

        // store electric fields, compute weights for GS07 CT algorithm
        if (MAGNETIC_FIELDS_ENABLED) {
#pragma simd
          for (int i=il; i<=iu; ++i){
            ei_x3f(X3E2,k+1,j,i) = -flx(IBY,i); // flx(IBY) = (v3*b1 - v1*b3) = -EMFY
            ei_x3f(X3E1,k+1,j,i) =  flx(IBZ,i); // flx(IBZ) = (v3*b2 - v2*b3) =  EMFX
            const Real& dx = pmb->pcoord->CenterWidth3(k,j,i);
            Real v_over_c = (1024)*dt*flx(IDN,i)/(dx*(wl(IDN,i) + wr(IDN,i)));
            Real tmp_min = std::min(0.5,v_over_c);
            w_x3f(k+1,j,i) = 0.5 + std::max(-0.5,tmp_min);
          }
        }

        // store fluxes for k=k-1 in next iteration
        if(k<ke) {
          for (int n=0; n<NFLUID; ++n){
#pragma simd
            for (int i=is; i<=ie; ++i){
              kflx_k(n,j,i) = flx(n,i);
            }
          }
        }

      }
    }
  }

} // end of omp parallel region

//--------------------------------------------------------------------------------------
//  Add user source terms

  if (pmb->pfluid->pf_srcterms->UserSourceTerm != NULL)
    pmb->pfluid->pf_srcterms->UserSourceTerm(pmb->pmy_mesh->time,dt,w,u);

  return;
}<|MERGE_RESOLUTION|>--- conflicted
+++ resolved
@@ -28,11 +28,8 @@
 #include "../../field/field.hpp"             // Fields
 #include "../../mesh.hpp"                    // MeshBlock
 #include "../srcterms/srcterms.hpp"          // PhysicalSourceTerms()
-<<<<<<< HEAD
 #include "../../bvals/bvals.hpp"             // BoundaryValues
-=======
 #include "../viscosity/viscosity.hpp"        // Viscosity
->>>>>>> c50b575e
 
 // OpenMP header
 #ifdef OPENMP_PARALLEL
@@ -133,7 +130,8 @@
 
         // add coordinate (geometric) source terms
         pmb->pcoord->CoordSrcTermsX1(k,j,dt,flx,w,bcc,u);
-<<<<<<< HEAD
+        // add physical source terms for a point mass potential
+        pmb->pfluid->pf_srcterms->PhysicalSourceTermsX1(k,j,dt,flx,w,u);
 
         // store the surface flux for flux correction
         if(pmb->pmy_mesh->multilevel==true) {
@@ -142,10 +140,6 @@
             pmb->pbval->surface_flux_[outer_x1](n,k,j)=flx(n,ie+1);
           }
         }
-=======
-        // add physical source terms for a point mass potential
-        pmb->pfluid->pf_srcterms->PhysicalSourceTermsX1(k,j,dt,flx,w,u);
->>>>>>> c50b575e
       }
 
       // store electric fields, compute weights for GS07 CT algorithm
