--- conflicted
+++ resolved
@@ -37,141 +37,10 @@
 struct RegionSize;
 struct FaceField;
 
-<<<<<<< HEAD
-=======
-// identifiers for all 6 faces of a MeshBlock
-enum BoundaryFace {FACE_UNDEF=-1, INNER_X1=0, OUTER_X1=1, INNER_X2=2, OUTER_X2=3,
-                   INNER_X3=4, OUTER_X3=5};
-
-// identifiers for boundary conditions
-enum BoundaryFlag {BLOCK_BNDRY=-1, BNDRY_UNDEF=0, REFLECTING_BNDRY=1, OUTFLOW_BNDRY=2,
-                   USER_BNDRY=3, PERIODIC_BNDRY=4, POLAR_BNDRY=5, POLAR_BNDRY_WEDGE=6,
-                   SHEAR_PERIODIC_BNDRY=7};
-
-// identifiers for types of neighbor blocks
-enum NeighborType {NEIGHBOR_NONE=0, NEIGHBOR_FACE=1, NEIGHBOR_EDGE=2, NEIGHBOR_CORNER=3};
-
-// identifiers for status of MPI boundary communications
-enum BoundaryStatus {BNDRY_WAITING, BNDRY_ARRIVED, BNDRY_COMPLETED};
-
-// flags to mark which variables are reversed across polar boundary
-static bool flip_across_pole_hydro[] = {false, false, true, true, false};
-static bool flip_across_pole_field[] = {false, true, true};
-
-//----------------------------------------------------------------------------------------
-//! \struct NeighborBlock
-//  \brief neighbor rank, level, and ids
-
-struct NeighborBlock {
-  int rank, level, gid, lid, ox1, ox2, ox3, fi1, fi2, bufid, eid, targetid;
-  enum NeighborType type;
-  enum BoundaryFace fid;
-  bool polar; // flag indicating boundary is across a pole
-  bool shear; // flag indicating boundary is attaching shearing periodic boundaries.
-  NeighborBlock() : rank(-1), level(-1), gid(-1), lid(-1), ox1(-1), ox2(-1), ox3(-1),
-                    fi1(-1), fi2(-1), bufid(-1), eid(-1), targetid(-1),
-                    type(NEIGHBOR_NONE), fid(FACE_UNDEF), polar(false), shear(false) {}
-  void SetNeighbor(int irank, int ilevel, int igid, int ilid, int iox1, int iox2,
-                   int iox3, enum NeighborType itype, int ibid, int itargetid,
-                   bool ipolar, bool ishear, int ifi1, int ifi2);
-};
-
-//----------------------------------------------------------------------------------------
-//! \struct PolarNeighborBlock
-//  \brief Struct for describing neighbors around pole at same radius and polar angle
-
-struct PolarNeighborBlock {
-  int rank;    // MPI rank of neighbor
-  int lid;     // local ID of neighbor
-  int gid;     // global ID of neighbor
-  bool north;  // flag that is true for North pole and false for South pole
-};
-
-//! \struct NeighborType
-//  \brief data to describe MeshBlock neighbors
-struct NeighborIndexes {
-  int ox1, ox2, ox3, fi1, fi2;
-  enum NeighborType type;
-  NeighborIndexes() {
-    ox1=0; ox2=0; ox3=0; fi1=0; fi2=0;
-    type=NEIGHBOR_NONE;
-  }
-};
-
-//! \struct BoundaryData
-//  \brief structure storing boundary information
-struct BoundaryData {
-  int nbmax;
-  enum BoundaryStatus flag[56];
-  Real *send[56], *recv[56];
-#ifdef MPI_PARALLEL
-  MPI_Request req_send[56], req_recv[56];
-#endif
-};
-
-
-//---------------------- prototypes for all BC functions ---------------------------------
-void ReflectInnerX1(MeshBlock *pmb, Coordinates *pco, AthenaArray<Real> &prim,
-                    FaceField &b, Real time, Real dt,
-                    int il, int iu, int jl, int ju, int kl, int ku, int ngh);
-void ReflectInnerX2(MeshBlock *pmb, Coordinates *pco, AthenaArray<Real> &prim,
-                    FaceField &b, Real time, Real dt,
-                    int il, int iu, int jl, int ju, int kl, int ku, int ngh);
-void ReflectInnerX3(MeshBlock *pmb, Coordinates *pco, AthenaArray<Real> &prim,
-                    FaceField &b, Real time, Real dt,
-                    int il, int iu, int jl, int ju, int kl, int ku, int ngh);
-void ReflectOuterX1(MeshBlock *pmb, Coordinates *pco, AthenaArray<Real> &prim,
-                    FaceField &b, Real time, Real dt,
-                    int il, int iu, int jl, int ju, int kl, int ku, int ngh);
-void ReflectOuterX2(MeshBlock *pmb, Coordinates *pco, AthenaArray<Real> &prim,
-                    FaceField &b, Real time, Real dt,
-                    int il, int iu, int jl, int ju, int kl, int ku, int ngh);
-void ReflectOuterX3(MeshBlock *pmb, Coordinates *pco, AthenaArray<Real> &prim,
-                    FaceField &b, Real time, Real dt,
-                    int il, int iu, int jl, int ju, int kl, int ku, int ngh);
-
-void OutflowInnerX1(MeshBlock *pmb, Coordinates *pco, AthenaArray<Real> &prim,
-                    FaceField &b, Real time, Real dt,
-                    int il, int iu, int jl, int ju, int kl, int ku, int ngh);
-void OutflowInnerX2(MeshBlock *pmb, Coordinates *pco, AthenaArray<Real> &prim,
-                    FaceField &b, Real time, Real dt,
-                    int il, int iu, int jl, int ju, int kl, int ku, int ngh);
-void OutflowInnerX3(MeshBlock *pmb, Coordinates *pco, AthenaArray<Real> &prim,
-                    FaceField &b, Real time, Real dt,
-                    int il, int iu, int jl, int ju, int kl, int ku, int ngh);
-void OutflowOuterX1(MeshBlock *pmb, Coordinates *pco, AthenaArray<Real> &prim,
-                    FaceField &b, Real time, Real dt,
-                    int il, int iu, int jl, int ju, int kl, int ku, int ngh);
-void OutflowOuterX2(MeshBlock *pmb, Coordinates *pco, AthenaArray<Real> &prim,
-                    FaceField &b, Real time, Real dt,
-                    int il, int iu, int jl, int ju, int kl, int ku, int ngh);
-void OutflowOuterX3(MeshBlock *pmb, Coordinates *pco, AthenaArray<Real> &prim,
-                    FaceField &b, Real time, Real dt,
-                    int il, int iu, int jl, int ju, int kl, int ku, int ngh);
-
-void PolarWedgeInnerX2(MeshBlock *pmb, Coordinates *pco, AthenaArray<Real> &prim,
-                       FaceField &b, Real time, Real dt,
-                       int il, int iu, int jl, int ju, int kl, int ku, int ngh);
-void PolarWedgeOuterX2(MeshBlock *pmb, Coordinates *pco, AthenaArray<Real> &prim,
-                       FaceField &b, Real time, Real dt,
-                       int il, int iu, int jl, int ju, int kl, int ku, int ngh);
-
-
->>>>>>> 065719b2
 // functions to return boundary flag given input string, and vice versa
 enum BoundaryFlag GetBoundaryFlag(std::string input_string);
 std::string GetBoundaryString(enum BoundaryFlag input_flag);
 
-<<<<<<< HEAD
-=======
-// Struct for describing blocks which touched the shearing-periodic boundaries
-struct ShearingBoundaryBlock {
-  int *igidlist, *ilidlist, *irnklist, *ilevlist;
-  int *ogidlist, *olidlist, *ornklist, *olevlist;
-  bool inner, outer; // inner=true if inner blocks
-};
-
->>>>>>> 065719b2
 //----------------------------------------------------------------------------------------
 //! \class BoundaryBase
 //  \brief Base class for all the BoundaryValues classes
