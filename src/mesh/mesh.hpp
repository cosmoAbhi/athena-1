--- conflicted
+++ resolved
@@ -40,15 +40,11 @@
 class Gravity;
 class MGGravityDriver;
 class EquationOfState;
-<<<<<<< HEAD
-//TODO: need to bring these to task list
 class Radiation;
 class Species;
-=======
 class FFTDriver;
 class FFTGravityDriver;
 class TurbulenceDriver;
->>>>>>> 1885a7a1
 
 
 //----------------------------------------------------------------------------------------
@@ -180,15 +176,10 @@
   // data
   RegionSize mesh_size;
   enum BoundaryFlag mesh_bcs[6];
-<<<<<<< HEAD
   //TODO: dt_pp: do we really need to put it here?
 
   Real start_time, tlim, cfl_number, time, dt, dt_pp;
-  int nlim, ncycle;
-=======
-  Real start_time, tlim, cfl_number, time, dt;
   int nlim, ncycle, ncycle_out;
->>>>>>> 1885a7a1
   int nbtotal, nbnew, nbdel;
   bool adaptive, multilevel;
   int gflag;
