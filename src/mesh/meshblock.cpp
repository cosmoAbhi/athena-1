--- conflicted
+++ resolved
@@ -39,17 +39,14 @@
 #include "../parameter_input.hpp"
 #include "../utils/buffer_utils.hpp"
 #include "../reconstruct/reconstruction.hpp"
-<<<<<<< HEAD
 #include "../radiation/radiation.hpp"
 #ifdef INCLUDE_CHEMISTRY
 #include "../chemistry/species.hpp" 
 #endif
 
 // this class header
-=======
 #include "mesh_refinement.hpp"
 #include "meshblock_tree.hpp"
->>>>>>> 7ab1bbaf
 #include "mesh.hpp"
 
 //--------------------------------------------------------------------------------------
@@ -267,7 +264,6 @@
     memcpy(pfield->b1.x3f.data(), &(mbdata[os]), pfield->b1.x3f.GetSizeInBytes());
     os += pfield->b.x3f.GetSizeInBytes();
   }
-<<<<<<< HEAD
   // please add new physics here
 #ifdef INCLUDE_CHEMISTRY
   if (CHEMISTRY_ENABLED) {
@@ -282,8 +278,6 @@
            prad->ir.GetSize()*sizeof(Real));
     os += prad->ir.GetSize();
   }
-=======
->>>>>>> 7ab1bbaf
 
   // NEW_PHYSICS: add load of new physics from restart file here
 
@@ -391,7 +385,6 @@
   if (MAGNETIC_FIELDS_ENABLED)
     size+=(pfield->b.x1f.GetSizeInBytes()+pfield->b.x2f.GetSizeInBytes()
           +pfield->b.x3f.GetSizeInBytes());
-<<<<<<< HEAD
   // please add the size counter here when new physics is introduced
 #ifdef INCLUDE_CHEMISTRY
   if (CHEMISTRY_ENABLED) {
@@ -401,8 +394,6 @@
   if (RADIATION_ENABLED){
     size+=prad->ir.GetSizeInBytes();
   }
-=======
->>>>>>> 7ab1bbaf
 
   // NEW_PHYSICS: modify the size counter here when new physics is introduced
 
