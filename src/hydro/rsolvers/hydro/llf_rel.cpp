//========================================================================================
// Athena++ astrophysical MHD code
// Copyright(C) 2014 James M. Stone <jmstone@princeton.edu> and other code contributors
// Licensed under the 3-clause BSD License, see LICENSE file for details
//========================================================================================
//! \file llf_rel.cpp
//  \brief Implements local Lax-Friedrichs Riemann solver for relativistic hydrodynamics.

// C headers

// C++ headers
#include <algorithm>  // max(), min()
#include <cmath>      // sqrt()

// Athena++ headers
#include "../../../athena.hpp"                   // enums, macros
#include "../../../athena_arrays.hpp"            // AthenaArray
#include "../../../coordinates/coordinates.hpp"  // Coordinates
#include "../../../eos/eos.hpp"                  // EquationOfState
#include "../../../mesh/mesh.hpp"                // MeshBlock
#include "../../hydro.hpp"

// Declarations
static void LLFTransforming(MeshBlock *pmb, const int k, const int j,
                            const int il, const int iu, const int ivx,
                            const AthenaArray<Real> &bb, AthenaArray<Real> &bb_normal,
                            AthenaArray<Real> &g, AthenaArray<Real> &gi,
                            AthenaArray<Real> &prim_l, AthenaArray<Real> &prim_r,
                            AthenaArray<Real> &cons, AthenaArray<Real> &flux,
                            AthenaArray<Real> &ey, AthenaArray<Real> &ez);
static void LLFNonTransforming(MeshBlock *pmb, const int k, const int j,
                               const int il, const int iu,
                               AthenaArray<Real> &g, AthenaArray<Real> &gi,
                               AthenaArray<Real> &prim_l, AthenaArray<Real> &prim_r,
                               AthenaArray<Real> &flux);

//----------------------------------------------------------------------------------------
// Riemann solver
// Inputs:
//   k,j: x3- and x2-indices
//   il,iu: lower and upper x1-indices
//   ivx: type of interface (IVX for x1, IVY for x2, IVZ for x3)
//   bb: 3D array of normal magnetic fields (not used)
//   prim_l,prim_r: 1D arrays of left and right primitive states
//   dxw: 1D arrays of mesh spacing in the x1 direction (not used)
// Outputs:
//   flux: 3D array of hydrodynamical fluxes across interfaces
//   ey,ez: 3D arrays of magnetic fluxes (electric fields) across interfaces (not used)
//   wct: 3D arrays of weighting factors for CT (not used)
// Notes:
//   prim_l, prim_r overwritten
//   implements LLF algorithm similar to that of fluxcalc() in step_ch.c in Harm

<<<<<<< HEAD
void Hydro::RiemannSolver(const int k, const int j, const int il, const int iu,
  const int ivx, const AthenaArray<Real> &bb,
  AthenaArray<Real> &prim_l, AthenaArray<Real> &prim_r, AthenaArray<Real> &flux,
  AthenaArray<Real> &ey, AthenaArray<Real> &ez,
  AthenaArray<Real> &wct, const AthenaArray<Real> &dxw) {
  if (GENERAL_RELATIVITY and ivx == IVY and pmy_block->pcoord->IsPole(j)) {
    LLFNonTransforming(pmy_block, k, j, il, iu, g_, gi_, prim_l, prim_r, flux);
  } else {
    LLFTransforming(pmy_block, k, j, il, iu, ivx, bb, bb_normal_, g_, gi_, prim_l,
        prim_r, cons_, flux, ey, ez);
=======
void Hydro::RiemannSolver(const int kl, const int ku, const int jl, const int ju,
                          const int il, const int iu, const int ivx,
                          const AthenaArray<Real> &bb,
                          AthenaArray<Real> &prim_l, AthenaArray<Real> &prim_r,
                          AthenaArray<Real> &flux,
                          AthenaArray<Real> &ey, AthenaArray<Real> &ez) {
  for (int k=kl; k<=ku; ++k) {
    for (int j=jl; j<=ju; ++j) {
      if (GENERAL_RELATIVITY && ivx == IVY && pmy_block->pcoord->IsPole(j)) {
        LLFNonTransforming(pmy_block, k, j, il, iu, g_, gi_, prim_l, prim_r, flux);
      } else {
        LLFTransforming(pmy_block, k, j, il, iu, ivx, bb, bb_normal_, g_, gi_, prim_l,
                        prim_r, cons_, flux, ey, ez);
      }
    }
>>>>>>> 19feab23
  }
  return;
}

//----------------------------------------------------------------------------------------
// Frame-transforming LLF implementation
// Inputs:
//   pmb: pointer to MeshBlock object
//   k,j: x3- and x2-indices
//   il,iu: lower and upper x1-indices
//   ivx: type of interface (IVX for x1, IVY for x2, IVZ for x3)
//   bb: 3D array of normal magnetic fields (not used)
//   bb_normal: 1D scratch array for normal magnetic fields
//   g,gi: 1D scratch arrays for metric coefficients
//   prim_l,prim_r: 1D arrays of left and right primitive states
//   cons: 1D scratch array for conserved quantities
// Outputs:
//   flux: 3D array of hydrodynamical fluxes across interfaces
//   ey,ez: 3D arrays of magnetic fluxes (electric fields) across interfaces (not used)
// Notes:
//   prim_l, prim_r overwritten
//   implements LLF algorithm similar to that of fluxcalc() in step_ch.c in Harm
//   references Mignone & Bodo 2005, MNRAS 364 126 (MB)

static void LLFTransforming(MeshBlock *pmb, const int k, const int j,
                            const int il, const int iu, const int ivx,
                            const AthenaArray<Real> &bb, AthenaArray<Real> &bb_normal,
                            AthenaArray<Real> &g, AthenaArray<Real> &gi,
                            AthenaArray<Real> &prim_l, AthenaArray<Real> &prim_r,
                            AthenaArray<Real> &cons, AthenaArray<Real> &flux,
                            AthenaArray<Real> &ey, AthenaArray<Real> &ez) {
  // Transform primitives to locally flat coordinates if in GR
#if GENERAL_RELATIVITY
  {
    switch (ivx) {
      case IVX:
        pmb->pcoord->PrimToLocal1(k, j, il, iu, bb, prim_l, prim_r, bb_normal);
        break;
      case IVY:
        pmb->pcoord->PrimToLocal2(k, j, il, iu, bb, prim_l, prim_r, bb_normal);
        break;
      case IVZ:
        pmb->pcoord->PrimToLocal3(k, j, il, iu, bb, prim_l, prim_r, bb_normal);
        break;
    }
  }
#endif  // GENERAL_RELATIVITY

  // Calculate cyclic permutations of indices
  int ivy = IVX + ((ivx-IVX)+1)%3;
  int ivz = IVX + ((ivx-IVX)+2)%3;

  // Extract ratio of specific heats
  const Real gamma_adi = pmb->peos->GetGamma();
  const Real gamma_prime = gamma_adi/(gamma_adi - 1.0);

  // Go through each interface
#pragma omp simd simdlen(SIMD_WIDTH)
  for (int i=il; i<=iu; ++i) {
    // Extract left primitives
    Real rho_l = prim_l(IDN,i);
    Real pgas_l = prim_l(IPR,i);
    Real u_l[4];
    if (GENERAL_RELATIVITY) {
      Real vx_l = prim_l(ivx,i);
      Real vy_l = prim_l(ivy,i);
      Real vz_l = prim_l(ivz,i);
      u_l[0] = std::sqrt(1.0 + SQR(vx_l) + SQR(vy_l) + SQR(vz_l));
      u_l[1] = vx_l;
      u_l[2] = vy_l;
      u_l[3] = vz_l;
    } else {  // SR
      Real vx_l = prim_l(ivx,i);
      Real vy_l = prim_l(ivy,i);
      Real vz_l = prim_l(ivz,i);
      u_l[0] = std::sqrt(1.0 / (1.0 - SQR(vx_l) - SQR(vy_l) - SQR(vz_l)));
      u_l[1] = u_l[0] * vx_l;
      u_l[2] = u_l[0] * vy_l;
      u_l[3] = u_l[0] * vz_l;
    }

    // Extract right primitives
    Real rho_r = prim_r(IDN,i);
    Real pgas_r = prim_r(IPR,i);
    Real u_r[4];
    if (GENERAL_RELATIVITY) {
      Real vx_r = prim_r(ivx,i);
      Real vy_r = prim_r(ivy,i);
      Real vz_r = prim_r(ivz,i);
      u_r[0] = std::sqrt(1.0 + SQR(vx_r) + SQR(vy_r) + SQR(vz_r));
      u_r[1] = vx_r;
      u_r[2] = vy_r;
      u_r[3] = vz_r;
    } else {  // SR
      Real vx_r = prim_r(ivx,i);
      Real vy_r = prim_r(ivy,i);
      Real vz_r = prim_r(ivz,i);
      u_r[0] = std::sqrt(1.0 / (1.0 - SQR(vx_r) - SQR(vy_r) - SQR(vz_r)));
      u_r[1] = u_r[0] * vx_r;
      u_r[2] = u_r[0] * vy_r;
      u_r[3] = u_r[0] * vz_r;
    }

    // Calculate wavespeeds in left state (MB 23)
    Real lambda_p_l, lambda_m_l;
    Real wgas_l = rho_l + gamma_prime * pgas_l;
    pmb->peos->SoundSpeedsSR(wgas_l, pgas_l, u_l[1]/u_l[0], SQR(u_l[0]), &lambda_p_l,
                             &lambda_m_l);

    // Calculate wavespeeds in right state (MB 23)
    Real lambda_p_r, lambda_m_r;
    Real wgas_r = rho_r + gamma_prime * pgas_r;
    pmb->peos->SoundSpeedsSR(wgas_r, pgas_r, u_r[1]/u_r[0], SQR(u_r[0]), &lambda_p_r,
                             &lambda_m_r);

    // Calculate extremal wavespeed
    Real lambda_l = std::min(lambda_m_l, lambda_m_r);
    Real lambda_r = std::max(lambda_p_l, lambda_p_r);
    Real lambda = std::max(lambda_r, -lambda_l);

    // Calculate conserved quantities in L region (MB 3)
    Real cons_l[NWAVE];
    cons_l[IDN] = rho_l * u_l[0];
    cons_l[IEN] = wgas_l * u_l[0] * u_l[0] - pgas_l;
    cons_l[ivx] = wgas_l * u_l[1] * u_l[0];
    cons_l[ivy] = wgas_l * u_l[2] * u_l[0];
    cons_l[ivz] = wgas_l * u_l[3] * u_l[0];

    // Calculate fluxes in L region (MB 2,3)
    Real flux_l[NWAVE];
    flux_l[IDN] = rho_l * u_l[1];
    flux_l[IEN] = wgas_l * u_l[0] * u_l[1];
    flux_l[ivx] = wgas_l * u_l[1] * u_l[1] + pgas_l;
    flux_l[ivy] = wgas_l * u_l[2] * u_l[1];
    flux_l[ivz] = wgas_l * u_l[3] * u_l[1];

    // Calculate conserved quantities in R region (MB 3)
    Real cons_r[NWAVE];
    cons_r[IDN] = rho_r * u_r[0];
    cons_r[IEN] = wgas_r * u_r[0] * u_r[0] - pgas_r;
    cons_r[ivx] = wgas_r * u_r[1] * u_r[0];
    cons_r[ivy] = wgas_r * u_r[2] * u_r[0];
    cons_r[ivz] = wgas_r * u_r[3] * u_r[0];

    // Calculate fluxes in R region (MB 2,3)
    Real flux_r[NWAVE];
    flux_r[IDN] = rho_r * u_r[1];
    flux_r[IEN] = wgas_r * u_r[0] * u_r[1];
    flux_r[ivx] = wgas_r * u_r[1] * u_r[1] + pgas_r;
    flux_r[ivy] = wgas_r * u_r[2] * u_r[1];
    flux_r[ivz] = wgas_r * u_r[3] * u_r[1];

    // Set conserved quantities in GR
    if (GENERAL_RELATIVITY) {
      for (int n = 0; n < NWAVE; ++n) {
        cons(n,i) = 0.5 * (cons_r[n] + cons_l[n] + (flux_l[n] - flux_r[n]) / lambda);
      }
    }

    // Set fluxes
    for (int n = 0; n < NHYDRO; ++n) {
      flux(n,k,j,i) = 0.5 * (flux_l[n] + flux_r[n] - lambda * (cons_r[n] - cons_l[n]));
    }
  }

  // Transform fluxes to global coordinates if in GR
#if GENERAL_RELATIVITY
  {
    switch (ivx) {
      case IVX:
        pmb->pcoord->FluxToGlobal1(k, j, il, iu, cons, bb_normal, flux, ey, ez);
        break;
      case IVY:
        pmb->pcoord->FluxToGlobal2(k, j, il, iu, cons, bb_normal, flux, ey, ez);
        break;
      case IVZ:
        pmb->pcoord->FluxToGlobal3(k, j, il, iu, cons, bb_normal, flux, ey, ez);
        break;
    }
  }
#endif  // GENERAL_RELATIVITY
  return;
}

//----------------------------------------------------------------------------------------
// Non-frame-transforming LLF implementation
// Inputs:
//   pmb: pointer to MeshBlock object
//   k,j: x3- and x2-indices
//   il,iu: lower and upper x1-indices
//   g,gi: 1D scratch arrays for metric coefficients
//   prim_l,prim_r: 1D arrays of left and right primitive states
// Outputs:
//   flux: 3D array of hydrodynamical fluxes across interfaces
// Notes:
//   implements LLF algorithm similar to that of fluxcalc() in step_ch.c in Harm
//   derived from RiemannSolver() in llf_rel_no_transform.cpp assuming ivx = IVY

<<<<<<< HEAD
static void LLFNonTransforming(MeshBlock *pmb, const int k, const int j, const int il,
    const int iu, AthenaArray<Real> &g, AthenaArray<Real> &gi, AthenaArray<Real> &prim_l,
    AthenaArray<Real> &prim_r, AthenaArray<Real> &flux) {
=======
static void LLFNonTransforming(MeshBlock *pmb, const int k, const int j,
                               const int il, const int iu,
                               AthenaArray<Real> &g, AthenaArray<Real> &gi,
                               AthenaArray<Real> &prim_l, AthenaArray<Real> &prim_r,
                               AthenaArray<Real> &flux)
>>>>>>> 19feab23
#if GENERAL_RELATIVITY
  // Extract ratio of specific heats
  const Real gamma_adi = pmb->peos->GetGamma();

  // Get metric components
  pmb->pcoord->Face2Metric(k, j, il, iu, g, gi);

  // Go through each interface
#pragma omp simd
  for (int i=il; i<=iu; ++i) {
    // Extract metric
    const Real &g_00 = g(I00,i), &g_01 = g(I01,i), &g_02 = g(I02,i), &g_03 = g(I03,i),
               &g_10 = g(I01,i), &g_11 = g(I11,i), &g_12 = g(I12,i), &g_13 = g(I13,i),
               &g_20 = g(I02,i), &g_21 = g(I12,i), &g_22 = g(I22,i), &g_23 = g(I23,i),
               &g_30 = g(I03,i), &g_31 = g(I13,i), &g_32 = g(I23,i), &g_33 = g(I33,i);
    const Real &g00 = gi(I00,i), &g01 = gi(I01,i), &g02 = gi(I02,i), &g03 = gi(I03,i),
               &g10 = gi(I01,i), &g11 = gi(I11,i), &g12 = gi(I12,i), &g13 = gi(I13,i),
               &g20 = gi(I02,i), &g21 = gi(I12,i), &g22 = gi(I22,i), &g23 = gi(I23,i),
               &g30 = gi(I03,i), &g31 = gi(I13,i), &g32 = gi(I23,i), &g33 = gi(I33,i);
    Real alpha = std::sqrt(-1.0/g00);

    // Extract left primitives
    const Real &rho_l = prim_l(IDN,i);
    const Real &pgas_l = prim_l(IPR,i);
    const Real &uu1_l = prim_l(IVX,i);
    const Real &uu2_l = prim_l(IVY,i);
    const Real &uu3_l = prim_l(IVZ,i);

    // Extract right primitives
    const Real &rho_r = prim_r(IDN,i);
    const Real &pgas_r = prim_r(IPR,i);
    const Real &uu1_r = prim_r(IVX,i);
    const Real &uu2_r = prim_r(IVY,i);
    const Real &uu3_r = prim_r(IVZ,i);

    // Calculate 4-velocity in left state
    Real ucon_l[4], ucov_l[4];
    Real tmp = g_11*SQR(uu1_l) + 2.0*g_12*uu1_l*uu2_l + 2.0*g_13*uu1_l*uu3_l
               + g_22*SQR(uu2_l) + 2.0*g_23*uu2_l*uu3_l
               + g_33*SQR(uu3_l);
    Real gamma_l = std::sqrt(1.0 + tmp);
    ucon_l[0] = gamma_l / alpha;
    ucon_l[1] = uu1_l - alpha * gamma_l * g01;
    ucon_l[2] = uu2_l - alpha * gamma_l * g02;
    ucon_l[3] = uu3_l - alpha * gamma_l * g03;
    ucov_l[0] = g_00*ucon_l[0] + g_01*ucon_l[1] + g_02*ucon_l[2] + g_03*ucon_l[3];
    ucov_l[1] = g_10*ucon_l[0] + g_11*ucon_l[1] + g_12*ucon_l[2] + g_13*ucon_l[3];
    ucov_l[2] = g_20*ucon_l[0] + g_21*ucon_l[1] + g_22*ucon_l[2] + g_23*ucon_l[3];
    ucov_l[3] = g_30*ucon_l[0] + g_31*ucon_l[1] + g_32*ucon_l[2] + g_33*ucon_l[3];

    // Calculate 4-velocity in right state
    Real ucon_r[4], ucov_r[4];
    tmp = g_11*SQR(uu1_r) + 2.0*g_12*uu1_r*uu2_r + 2.0*g_13*uu1_r*uu3_r
          + g_22*SQR(uu2_r) + 2.0*g_23*uu2_r*uu3_r
          + g_33*SQR(uu3_r);
    Real gamma_r = std::sqrt(1.0 + tmp);
    ucon_r[0] = gamma_r / alpha;
    ucon_r[1] = uu1_r - alpha * gamma_r * g01;
    ucon_r[2] = uu2_r - alpha * gamma_r * g02;
    ucon_r[3] = uu3_r - alpha * gamma_r * g03;
    ucov_r[0] = g_00*ucon_r[0] + g_01*ucon_r[1] + g_02*ucon_r[2] + g_03*ucon_r[3];
    ucov_r[1] = g_10*ucon_r[0] + g_11*ucon_r[1] + g_12*ucon_r[2] + g_13*ucon_r[3];
    ucov_r[2] = g_20*ucon_r[0] + g_21*ucon_r[1] + g_22*ucon_r[2] + g_23*ucon_r[3];
    ucov_r[3] = g_30*ucon_r[0] + g_31*ucon_r[1] + g_32*ucon_r[2] + g_33*ucon_r[3];

    // Calculate wavespeeds in left state
    Real lambda_p_l, lambda_m_l;
    Real wgas_l = rho_l + gamma_adi/(gamma_adi-1.0) * pgas_l;
    pmb->peos->SoundSpeedsGR(wgas_l, pgas_l, ucon_l[0], ucon_l[IVY], g00, g02, g22,
                             &lambda_p_l, &lambda_m_l);

    // Calculate wavespeeds in right state
    Real lambda_p_r, lambda_m_r;
    Real wgas_r = rho_r + gamma_adi/(gamma_adi-1.0) * pgas_r;
    pmb->peos->SoundSpeedsGR(wgas_r, pgas_r, ucon_r[0], ucon_r[IVY], g00, g02, g22,
                             &lambda_p_r, &lambda_m_r);

    // Calculate extremal wavespeed
    Real lambda_l = std::min(lambda_m_l, lambda_m_r);
    Real lambda_r = std::max(lambda_p_l, lambda_p_r);
    Real lambda = std::max(lambda_r, -lambda_l);

    // Calculate conserved quantities in L region (rho u^0 and T^0_\mu)
    Real cons_l[NWAVE];
    cons_l[IDN] = rho_l * ucon_l[0];
    cons_l[IEN] = wgas_l * ucon_l[0] * ucov_l[0] + pgas_l;
    cons_l[IVX] = wgas_l * ucon_l[0] * ucov_l[1];
    cons_l[IVY] = wgas_l * ucon_l[0] * ucov_l[2];
    cons_l[IVZ] = wgas_l * ucon_l[0] * ucov_l[3];

    // Calculate fluxes in L region (rho u^i and T^i_\mu, where i = IVY)
    Real flux_l[NWAVE];
    flux_l[IDN] = rho_l * ucon_l[IVY];
    flux_l[IEN] = wgas_l * ucon_l[IVY] * ucov_l[0];
    flux_l[IVX] = wgas_l * ucon_l[IVY] * ucov_l[1];
    flux_l[IVY] = wgas_l * ucon_l[IVY] * ucov_l[2];
    flux_l[IVZ] = wgas_l * ucon_l[IVY] * ucov_l[3];
    flux_l[IVY] += pgas_l;

    // Calculate conserved quantities in R region (rho u^0 and T^0_\mu)
    Real cons_r[NWAVE];
    cons_r[IDN] = rho_r * ucon_r[0];
    cons_r[IEN] = wgas_r * ucon_r[0] * ucov_r[0] + pgas_r;
    cons_r[IVX] = wgas_r * ucon_r[0] * ucov_r[1];
    cons_r[IVY] = wgas_r * ucon_r[0] * ucov_r[2];
    cons_r[IVZ] = wgas_r * ucon_r[0] * ucov_r[3];

    // Calculate fluxes in R region (rho u^i and T^i_\mu, where i = IVY)
    Real flux_r[NWAVE];
    flux_r[IDN] = rho_r * ucon_r[IVY];
    flux_r[IEN] = wgas_r * ucon_r[IVY] * ucov_r[0];
    flux_r[IVX] = wgas_r * ucon_r[IVY] * ucov_r[1];
    flux_r[IVY] = wgas_r * ucon_r[IVY] * ucov_r[2];
    flux_r[IVZ] = wgas_r * ucon_r[IVY] * ucov_r[3];
    flux_r[IVY] += pgas_r;

    // Set fluxes
    for (int n = 0; n < NHYDRO; ++n) {
      flux(n,k,j,i) = 0.5 * (flux_l[n] + flux_r[n] - lambda * (cons_r[n] - cons_l[n]));
    }
  }
#endif  // GENERAL_RELATIVITY
  return;
}<|MERGE_RESOLUTION|>--- conflicted
+++ resolved
@@ -51,34 +51,17 @@
 //   prim_l, prim_r overwritten
 //   implements LLF algorithm similar to that of fluxcalc() in step_ch.c in Harm
 
-<<<<<<< HEAD
 void Hydro::RiemannSolver(const int k, const int j, const int il, const int iu,
-  const int ivx, const AthenaArray<Real> &bb,
-  AthenaArray<Real> &prim_l, AthenaArray<Real> &prim_r, AthenaArray<Real> &flux,
-  AthenaArray<Real> &ey, AthenaArray<Real> &ez,
-  AthenaArray<Real> &wct, const AthenaArray<Real> &dxw) {
-  if (GENERAL_RELATIVITY and ivx == IVY and pmy_block->pcoord->IsPole(j)) {
+                          const int ivx, const AthenaArray<Real> &bb,
+                          AthenaArray<Real> &prim_l, AthenaArray<Real> &prim_r,
+                          AthenaArray<Real> &flux,
+                          AthenaArray<Real> &ey, AthenaArray<Real> &ez,
+                          AthenaArray<Real> &wct, const AthenaArray<Real> &dxw) {
+  if (GENERAL_RELATIVITY && ivx == IVY && pmy_block->pcoord->IsPole(j)) {
     LLFNonTransforming(pmy_block, k, j, il, iu, g_, gi_, prim_l, prim_r, flux);
   } else {
     LLFTransforming(pmy_block, k, j, il, iu, ivx, bb, bb_normal_, g_, gi_, prim_l,
-        prim_r, cons_, flux, ey, ez);
-=======
-void Hydro::RiemannSolver(const int kl, const int ku, const int jl, const int ju,
-                          const int il, const int iu, const int ivx,
-                          const AthenaArray<Real> &bb,
-                          AthenaArray<Real> &prim_l, AthenaArray<Real> &prim_r,
-                          AthenaArray<Real> &flux,
-                          AthenaArray<Real> &ey, AthenaArray<Real> &ez) {
-  for (int k=kl; k<=ku; ++k) {
-    for (int j=jl; j<=ju; ++j) {
-      if (GENERAL_RELATIVITY && ivx == IVY && pmy_block->pcoord->IsPole(j)) {
-        LLFNonTransforming(pmy_block, k, j, il, iu, g_, gi_, prim_l, prim_r, flux);
-      } else {
-        LLFTransforming(pmy_block, k, j, il, iu, ivx, bb, bb_normal_, g_, gi_, prim_l,
-                        prim_r, cons_, flux, ey, ez);
-      }
-    }
->>>>>>> 19feab23
+                    prim_r, cons_, flux, ey, ez);
   }
   return;
 }
@@ -277,17 +260,11 @@
 //   implements LLF algorithm similar to that of fluxcalc() in step_ch.c in Harm
 //   derived from RiemannSolver() in llf_rel_no_transform.cpp assuming ivx = IVY
 
-<<<<<<< HEAD
-static void LLFNonTransforming(MeshBlock *pmb, const int k, const int j, const int il,
-    const int iu, AthenaArray<Real> &g, AthenaArray<Real> &gi, AthenaArray<Real> &prim_l,
-    AthenaArray<Real> &prim_r, AthenaArray<Real> &flux) {
-=======
 static void LLFNonTransforming(MeshBlock *pmb, const int k, const int j,
                                const int il, const int iu,
                                AthenaArray<Real> &g, AthenaArray<Real> &gi,
                                AthenaArray<Real> &prim_l, AthenaArray<Real> &prim_r,
-                               AthenaArray<Real> &flux)
->>>>>>> 19feab23
+                               AthenaArray<Real> &flux) {
 #if GENERAL_RELATIVITY
   // Extract ratio of specific heats
   const Real gamma_adi = pmb->peos->GetGamma();
