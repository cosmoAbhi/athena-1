--- conflicted
+++ resolved
@@ -65,18 +65,11 @@
 // HDF5 output (HDF5OUTPUT or NO_HDF5OUTPUT)
 #define @HDF5_OPTION@
 
-<<<<<<< HEAD
 // chemistry modules (INCLUDE_CHEMISTRY or NOT_INCLUDE_CHEMISTRY)
 #define @CHEMISTRY_OPTION@
 
 // ChemNetwork class header file included in species.hpp
 #define CHEMNETWORK_HEADER "@CHEMNETWORK_HEADER@"
-
-// number of internal hydro output variables
-#define NIFOV @NUM_IFOV@
-
-// number of internal radiation output variables
-#define NRADFOV 0
 
 // number of species
 #define NSPECIES  @NUM_SPECIES@
@@ -84,8 +77,6 @@
 // debug option
 #define @DEBUG@
 
-=======
->>>>>>> 7ab1bbaf
 //--------------------------------------------------------------------------------------
 // macros associated with numerical algorithm (rarely modified)
 
