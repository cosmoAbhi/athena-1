--- conflicted
+++ resolved
@@ -78,14 +78,11 @@
   // ...to compute geometrical source terms
   virtual void CoordSrcTerms(const Real dt, const AthenaArray<Real> *flux,
       const AthenaArray<Real> &prim, const AthenaArray<Real> &bcc, AthenaArray<Real> &u);
-<<<<<<< HEAD
     
   // ...define the direction of radiation angle with respect to the local axis
   virtual void AxisDirection(int *axisx, int *axisy, int *axisz);
   virtual void ConvertAngle(MeshBlock *pmb, const int nang, AthenaArray<Real> &mu);
 
-=======
->>>>>>> 0380ab45
 
   // ...to determine if index is a pole
   bool IsPole(int j);
@@ -122,16 +119,6 @@
 
   // ...to transform fluxes in locally flat space to global frame
   virtual void FluxToGlobal1(const int k, const int j, const int il, const int iu,
-<<<<<<< HEAD
-      const AthenaArray<Real> &cons, const AthenaArray<Real> &bx,
-      AthenaArray<Real> &flux) {};
-  virtual void FluxToGlobal2(const int k, const int j, const int il, const int iu,
-      const AthenaArray<Real> &cons, const AthenaArray<Real> &bx,
-      AthenaArray<Real> &flux) {};
-  virtual void FluxToGlobal3(const int k, const int j, const int il, const int iu,
-      const AthenaArray<Real> &cons, const AthenaArray<Real> &bx,
-      AthenaArray<Real> &flux) {};
-=======
       const AthenaArray<Real> &cons, const AthenaArray<Real> &bbx,
       AthenaArray<Real> &flux, AthenaArray<Real> &ey, AthenaArray<Real> &ez) {};
   virtual void FluxToGlobal2(const int k, const int j, const int il, const int iu,
@@ -140,7 +127,6 @@
   virtual void FluxToGlobal3(const int k, const int j, const int il, const int iu,
       const AthenaArray<Real> &cons, const AthenaArray<Real> &bbx,
       AthenaArray<Real> &flux, AthenaArray<Real> &ey, AthenaArray<Real> &ez) {};
->>>>>>> 0380ab45
 
   // ...to raise (lower) covariant (contravariant) components of a vector
   virtual void RaiseVectorCell(Real a_0, Real a_1, Real a_2, Real a_3, int k, int j,
@@ -191,12 +177,7 @@
   AthenaArray<Real> coord_width3_k1_;
   AthenaArray<Real> coord_width3_ji1_;
   AthenaArray<Real> coord_width3_kji_;
-<<<<<<< HEAD
-  AthenaArray<Real> coord_src_i1_, coord_src_i2_, coord_src_i3_, coord_src_i4_;
-  AthenaArray<Real> coord_src_j1_, coord_src_j2_, coord_src_j3_;
-=======
   AthenaArray<Real> coord_src_j1_, coord_src_j2_;
->>>>>>> 0380ab45
   AthenaArray<Real> coord_src_kji_;
   AthenaArray<Real> coord_src1_i_;
   AthenaArray<Real> coord_src1_j_;
@@ -253,14 +234,11 @@
 public:
   Cartesian(MeshBlock *pmb, ParameterInput *pin, bool flag);
   ~Cartesian();
-<<<<<<< HEAD
 
   //for radiation functions...
   void AxisDirection(int *axisx, int *axisy, int *axisz);
   void ConvertAngle(MeshBlock *pmb, const int nang, AthenaArray<Real> &mu);
 
-=======
->>>>>>> 0380ab45
 };
 
 //----------------------------------------------------------------------------------------
@@ -301,14 +279,11 @@
   // ...to compute geometrical source terms
   void CoordSrcTerms(const Real dt, const AthenaArray<Real> *flux,
     const AthenaArray<Real> &prim, const AthenaArray<Real> &bcc, AthenaArray<Real> &u);
-<<<<<<< HEAD
 
   //for radiation functions...
   void AxisDirection(int *axisx, int *axisy, int *axisz);
   void ConvertAngle(MeshBlock *pmb, const int nang, AthenaArray<Real> &mu);
 
-=======
->>>>>>> 0380ab45
 };
 
 //----------------------------------------------------------------------------------------
@@ -357,14 +332,11 @@
   // ...to compute geometrical source terms
   void CoordSrcTerms(const Real dt, const AthenaArray<Real> *flux,
     const AthenaArray<Real> &prim, const AthenaArray<Real> &bcc, AthenaArray<Real> &u);
-<<<<<<< HEAD
 
   //for radiation functions...
   void AxisDirection(int *axisx, int *axisy, int *axisz);
   void ConvertAngle(MeshBlock *pmb, const int nang, AthenaArray<Real> &mu);
 
-=======
->>>>>>> 0380ab45
 };
 
 //----------------------------------------------------------------------------------------
@@ -404,15 +376,14 @@
 
   // ...to transform fluxes in locally flat space to global frame
   void FluxToGlobal1(const int k, const int j, const int il, const int iu,
-<<<<<<< HEAD
-    const AthenaArray<Real> &cons, const AthenaArray<Real> &bx,
-    AthenaArray<Real> &flux);
+    const AthenaArray<Real> &cons, const AthenaArray<Real> &bbx,
+    AthenaArray<Real> &flux, AthenaArray<Real> &ey, AthenaArray<Real> &ez);
   void FluxToGlobal2(const int k, const int j, const int il, const int iu,
-    const AthenaArray<Real> &cons, const AthenaArray<Real> &bx,
-    AthenaArray<Real> &flux);
+    const AthenaArray<Real> &cons, const AthenaArray<Real> &bbx,
+    AthenaArray<Real> &flux, AthenaArray<Real> &ey, AthenaArray<Real> &ez);
   void FluxToGlobal3(const int k, const int j, const int il, const int iu,
-    const AthenaArray<Real> &cons, const AthenaArray<Real> &bx,
-    AthenaArray<Real> &flux);
+    const AthenaArray<Real> &cons, const AthenaArray<Real> &bbx,
+    AthenaArray<Real> &flux, AthenaArray<Real> &ey, AthenaArray<Real> &ez);
 
   // for raising (lowering) covariant (contravariant) components of a vector
   void RaiseVectorCell(Real a_0, Real a_1, Real a_2, Real a_3, int k, int j, int i,
@@ -497,14 +468,14 @@
 
   // ...to transform fluxes in locally flat space to global frame
   void FluxToGlobal1(const int k, const int j, const int il, const int iu,
-    const AthenaArray<Real> &cons, const AthenaArray<Real> &bx,
-    AthenaArray<Real> &flux);
+    const AthenaArray<Real> &cons, const AthenaArray<Real> &bbx,
+    AthenaArray<Real> &flux, AthenaArray<Real> &ey, AthenaArray<Real> &ez);
   void FluxToGlobal2(const int k, const int j, const int il, const int iu,
-    const AthenaArray<Real> &cons, const AthenaArray<Real> &bx,
-    AthenaArray<Real> &flux);
+    const AthenaArray<Real> &cons, const AthenaArray<Real> &bbx,
+    AthenaArray<Real> &flux, AthenaArray<Real> &ey, AthenaArray<Real> &ez);
   void FluxToGlobal3(const int k, const int j, const int il, const int iu,
-    const AthenaArray<Real> &cons, const AthenaArray<Real> &bx,
-    AthenaArray<Real> &flux);
+    const AthenaArray<Real> &cons, const AthenaArray<Real> &bbx,
+    AthenaArray<Real> &flux, AthenaArray<Real> &ey, AthenaArray<Real> &ez);
 
   // for raising (lowering) covariant (contravariant) components of a vector
   void RaiseVectorCell(Real a_0, Real a_1, Real a_2, Real a_3, int k, int j, int i,
@@ -589,24 +560,14 @@
 
   // ...to transform fluxes in locally flat space to global frame
   void FluxToGlobal1(const int k, const int j, const int il, const int iu,
-    const AthenaArray<Real> &cons, const AthenaArray<Real> &bx,
-    AthenaArray<Real> &flux);
+    const AthenaArray<Real> &cons, const AthenaArray<Real> &bbx,
+    AthenaArray<Real> &flux, AthenaArray<Real> &ey, AthenaArray<Real> &ez);
   void FluxToGlobal2(const int k, const int j, const int il, const int iu,
-    const AthenaArray<Real> &cons, const AthenaArray<Real> &bx,
-    AthenaArray<Real> &flux);
+    const AthenaArray<Real> &cons, const AthenaArray<Real> &bbx,
+    AthenaArray<Real> &flux, AthenaArray<Real> &ey, AthenaArray<Real> &ez);
   void FluxToGlobal3(const int k, const int j, const int il, const int iu,
-    const AthenaArray<Real> &cons, const AthenaArray<Real> &bx,
-    AthenaArray<Real> &flux);
-=======
-    const AthenaArray<Real> &cons, const AthenaArray<Real> &bbx,
-    AthenaArray<Real> &flux, AthenaArray<Real> &ey, AthenaArray<Real> &ez);
-  void FluxToGlobal2(const int k, const int j, const int il, const int iu,
-    const AthenaArray<Real> &cons, const AthenaArray<Real> &bbx,
-    AthenaArray<Real> &flux, AthenaArray<Real> &ey, AthenaArray<Real> &ez);
-  void FluxToGlobal3(const int k, const int j, const int il, const int iu,
-    const AthenaArray<Real> &cons, const AthenaArray<Real> &bbx,
-    AthenaArray<Real> &flux, AthenaArray<Real> &ey, AthenaArray<Real> &ez);
->>>>>>> 0380ab45
+    const AthenaArray<Real> &cons, const AthenaArray<Real> &bbx,
+    AthenaArray<Real> &flux, AthenaArray<Real> &ey, AthenaArray<Real> &ez);
 
   // for raising (lowering) covariant (contravariant) components of a vector
   void RaiseVectorCell(Real a_0, Real a_1, Real a_2, Real a_3, int k, int j, int i,
@@ -616,193 +577,6 @@
 };
 
 //----------------------------------------------------------------------------------------
-<<<<<<< HEAD
-=======
-//! \class Schwarzschild
-//  \brief derived class for Schwarzschild spacetime and spherical polar coordinates in GR
-//  Nearly every function in the abstract base class need to be overwritten.
-
-class Schwarzschild : public Coordinates {
-  friend class HydroSourceTerms;
-
-public:
-  Schwarzschild(MeshBlock *pmb, ParameterInput *pin, bool flag);
-  ~Schwarzschild();
-
-  // functions...
-  // ...to compute length of edges
-  void Edge1Length(const int k, const int j, const int il, const int iu,
-    AthenaArray<Real> &len);
-  void Edge2Length(const int k, const int j, const int il, const int iu,
-    AthenaArray<Real> &len);
-  void Edge3Length(const int k, const int j, const int il, const int iu,
-    AthenaArray<Real> &len);
-  Real GetEdge1Length(const int k, const int j, const int i);
-  Real GetEdge2Length(const int k, const int j, const int i);
-  Real GetEdge3Length(const int k, const int j, const int i);
-
-  // ...to compute physical width at cell center
-  void CenterWidth1(const int k, const int j, const int il, const int iu,
-                            AthenaArray<Real> &dx1);
-  void CenterWidth2(const int k, const int j, const int il, const int iu,
-                            AthenaArray<Real> &dx2);
-  void CenterWidth3(const int k, const int j, const int il, const int iu,
-                            AthenaArray<Real> &dx3);
-
-  // ...to compute area of faces
-  void Face1Area(const int k, const int j, const int il, const int iu,
-    AthenaArray<Real> &area);
-  void Face2Area(const int k, const int j, const int il, const int iu,
-    AthenaArray<Real> &area);
-  void Face3Area(const int k, const int j, const int il, const int iu,
-    AthenaArray<Real> &area);
-  Real GetFace1Area(const int k, const int j, const int i);
-  Real GetFace2Area(const int k, const int j, const int i);
-  Real GetFace3Area(const int k, const int j, const int i);
-
-  // ...to compute volumes of cells
-  void CellVolume(const int k, const int j, const int il, const int iu,
-    AthenaArray<Real> &vol);
-  Real GetCellVolume(const int k, const int j, const int i);
-
-  // ...to compute geometrical source terms
-  void CoordSrcTerms(const Real dt, const AthenaArray<Real> *flux,
-    const AthenaArray<Real> &prim, const AthenaArray<Real> &bcc, AthenaArray<Real> &u);
-
-  // In GR, functions...
-  // ...to compute metric
-  void CellMetric(const int k, const int j, const int il, const int iu,
-    AthenaArray<Real> &g, AthenaArray<Real> &gi);
-  void Face1Metric(const int k, const int j, const int il, const int iu,
-    AthenaArray<Real> &g, AthenaArray<Real> &g_inv);
-  void Face2Metric(const int k, const int j, const int il, const int iu,
-    AthenaArray<Real> &g, AthenaArray<Real> &g_inv);
-  void Face3Metric(const int k, const int j, const int il, const int iu,
-    AthenaArray<Real> &g, AthenaArray<Real> &g_inv);
-
-  // ...to transform primitives to locally flat space
-  void PrimToLocal1(const int k, const int j, const int il, const int iu,
-    const AthenaArray<Real> &b1_vals, AthenaArray<Real> &prim_left,
-    AthenaArray<Real> &prim_right, AthenaArray<Real> &bx);
-  void PrimToLocal2(const int k, const int j, const int il, const int iu,
-    const AthenaArray<Real> &b2_vals, AthenaArray<Real> &prim_left,
-    AthenaArray<Real> &prim_right, AthenaArray<Real> &bx);
-  void PrimToLocal3(const int k, const int j, const int il, const int iu,
-    const AthenaArray<Real> &b3_vals, AthenaArray<Real> &prim_left,
-    AthenaArray<Real> &prim_right, AthenaArray<Real> &bx);
-
-  // ...to transform fluxes in locally flat space to global frame
-  void FluxToGlobal1(const int k, const int j, const int il, const int iu,
-    const AthenaArray<Real> &cons, const AthenaArray<Real> &bbx,
-    AthenaArray<Real> &flux, AthenaArray<Real> &ey, AthenaArray<Real> &ez);
-  void FluxToGlobal2(const int k, const int j, const int il, const int iu,
-    const AthenaArray<Real> &cons, const AthenaArray<Real> &bbx,
-    AthenaArray<Real> &flux, AthenaArray<Real> &ey, AthenaArray<Real> &ez);
-  void FluxToGlobal3(const int k, const int j, const int il, const int iu,
-    const AthenaArray<Real> &cons, const AthenaArray<Real> &bbx,
-    AthenaArray<Real> &flux, AthenaArray<Real> &ey, AthenaArray<Real> &ez);
-
-  // for raising (lowering) covariant (contravariant) components of a vector
-  void RaiseVectorCell(Real a_0, Real a_1, Real a_2, Real a_3, int k, int j, int i,
-    Real *pa0, Real *pa1, Real *pa2, Real *pa3);
-  void LowerVectorCell(Real a0, Real a1, Real a2, Real a3, int k, int j, int i,
-    Real *pa_0, Real *pa_1, Real *pa_2, Real *pa_3);
-};
-
-//----------------------------------------------------------------------------------------
-//! \class KerrSchild
-//  \brief derived class for Kerr spacetime and Kerr-Schild coordinates in GR.
-//  Nearly every function in the abstract base class need to be overwritten.
-
-class KerrSchild : public Coordinates {
-  friend class HydroSourceTerms;
-
-public:
-  KerrSchild(MeshBlock *pmb, ParameterInput *pin, bool flag);
-  ~KerrSchild();
-
-  // functions...
-  // ...to compute length of edges
-  void Edge1Length(const int k, const int j, const int il, const int iu,
-    AthenaArray<Real> &len);
-  void Edge2Length(const int k, const int j, const int il, const int iu,
-    AthenaArray<Real> &len);
-  void Edge3Length(const int k, const int j, const int il, const int iu,
-    AthenaArray<Real> &len);
-  Real GetEdge1Length(const int k, const int j, const int i);
-  Real GetEdge2Length(const int k, const int j, const int i);
-  Real GetEdge3Length(const int k, const int j, const int i);
-
-  // ...to compute physical width at cell center
-  void CenterWidth1(const int k, const int j, const int il, const int iu,
-                            AthenaArray<Real> &dx1);
-  void CenterWidth2(const int k, const int j, const int il, const int iu,
-                            AthenaArray<Real> &dx2);
-  void CenterWidth3(const int k, const int j, const int il, const int iu,
-                            AthenaArray<Real> &dx3);
-
-  // ...to compute area of faces
-  void Face1Area(const int k, const int j, const int il, const int iu,
-    AthenaArray<Real> &area);
-  void Face2Area(const int k, const int j, const int il, const int iu,
-    AthenaArray<Real> &area);
-  void Face3Area(const int k, const int j, const int il, const int iu,
-    AthenaArray<Real> &area);
-  Real GetFace1Area(const int k, const int j, const int i);
-  Real GetFace2Area(const int k, const int j, const int i);
-  Real GetFace3Area(const int k, const int j, const int i);
-
-  // ...to compute volumes of cells
-  void CellVolume(const int k, const int j, const int il, const int iu,
-    AthenaArray<Real> &vol);
-  Real GetCellVolume(const int k, const int j, const int i);
-
-  // ...to compute geometrical source terms
-  void CoordSrcTerms(const Real dt, const AthenaArray<Real> *flux,
-    const AthenaArray<Real> &prim, const AthenaArray<Real> &bcc, AthenaArray<Real> &u);
-
-  // In GR, functions...
-  // ...to compute metric
-  void CellMetric(const int k, const int j, const int il, const int iu,
-    AthenaArray<Real> &g, AthenaArray<Real> &gi);
-  void Face1Metric(const int k, const int j, const int il, const int iu,
-    AthenaArray<Real> &g, AthenaArray<Real> &g_inv);
-  void Face2Metric(const int k, const int j, const int il, const int iu,
-    AthenaArray<Real> &g, AthenaArray<Real> &g_inv);
-  void Face3Metric(const int k, const int j, const int il, const int iu,
-    AthenaArray<Real> &g, AthenaArray<Real> &g_inv);
-
-  // ...to transform primitives to locally flat space
-  void PrimToLocal1(const int k, const int j, const int il, const int iu,
-    const AthenaArray<Real> &b1_vals, AthenaArray<Real> &prim_left,
-    AthenaArray<Real> &prim_right, AthenaArray<Real> &bx);
-  void PrimToLocal2(const int k, const int j, const int il, const int iu,
-    const AthenaArray<Real> &b2_vals, AthenaArray<Real> &prim_left,
-    AthenaArray<Real> &prim_right, AthenaArray<Real> &bx);
-  void PrimToLocal3(const int k, const int j, const int il, const int iu,
-    const AthenaArray<Real> &b3_vals, AthenaArray<Real> &prim_left,
-    AthenaArray<Real> &prim_right, AthenaArray<Real> &bx);
-
-  // ...to transform fluxes in locally flat space to global frame
-  void FluxToGlobal1(const int k, const int j, const int il, const int iu,
-    const AthenaArray<Real> &cons, const AthenaArray<Real> &bbx,
-    AthenaArray<Real> &flux, AthenaArray<Real> &ey, AthenaArray<Real> &ez);
-  void FluxToGlobal2(const int k, const int j, const int il, const int iu,
-    const AthenaArray<Real> &cons, const AthenaArray<Real> &bbx,
-    AthenaArray<Real> &flux, AthenaArray<Real> &ey, AthenaArray<Real> &ez);
-  void FluxToGlobal3(const int k, const int j, const int il, const int iu,
-    const AthenaArray<Real> &cons, const AthenaArray<Real> &bbx,
-    AthenaArray<Real> &flux, AthenaArray<Real> &ey, AthenaArray<Real> &ez);
-
-  // for raising (lowering) covariant (contravariant) components of a vector
-  void RaiseVectorCell(Real a_0, Real a_1, Real a_2, Real a_3, int k, int j, int i,
-    Real *pa0, Real *pa1, Real *pa2, Real *pa3);
-  void LowerVectorCell(Real a0, Real a1, Real a2, Real a3, int k, int j, int i,
-    Real *pa_0, Real *pa_1, Real *pa_2, Real *pa_3);
-};
-
-//----------------------------------------------------------------------------------------
->>>>>>> 0380ab45
 //! \class GRUser
 //  \brief derived class for arbitrary (stationary) user-defined coordinates in GR.
 //  Nearly every function in the abstract base class need to be overwritten.
@@ -878,16 +652,6 @@
 
   // ...to transform fluxes in locally flat space to global frame
   void FluxToGlobal1(const int k, const int j, const int il, const int iu,
-<<<<<<< HEAD
-      const AthenaArray<Real> &cons, const AthenaArray<Real> &bx,
-      AthenaArray<Real> &flux);
-  void FluxToGlobal2(const int k, const int j, const int il, const int iu,
-      const AthenaArray<Real> &cons, const AthenaArray<Real> &bx,
-      AthenaArray<Real> &flux);
-  void FluxToGlobal3(const int k, const int j, const int il, const int iu,
-      const AthenaArray<Real> &cons, const AthenaArray<Real> &bx,
-      AthenaArray<Real> &flux);
-=======
       const AthenaArray<Real> &cons, const AthenaArray<Real> &bbx,
       AthenaArray<Real> &flux, AthenaArray<Real> &ey, AthenaArray<Real> &ez);
   void FluxToGlobal2(const int k, const int j, const int il, const int iu,
@@ -896,7 +660,6 @@
   void FluxToGlobal3(const int k, const int j, const int il, const int iu,
       const AthenaArray<Real> &cons, const AthenaArray<Real> &bbx,
       AthenaArray<Real> &flux, AthenaArray<Real> &ey, AthenaArray<Real> &ez);
->>>>>>> 0380ab45
 
   // ...for raising (lowering) covariant (contravariant) components of a vector
   void RaiseVectorCell(Real a_0, Real a_1, Real a_2, Real a_3, int k, int j, int i,
@@ -905,4 +668,5 @@
       Real *pa_0, Real *pa_1, Real *pa_2, Real *pa_3);
 };
 
+
 #endif // COORDINATES_HPP