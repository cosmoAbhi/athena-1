--- conflicted
+++ resolved
@@ -61,14 +61,9 @@
 // prototype for MeshGenerator function pointer
 typedef Real (*MeshGenFunc_t)(Real x, RegionSize rs);
 // prototype for user-defined source function pointer
-<<<<<<< HEAD
-typedef void (*SrcTermFunc_t)(const Real time, const Real dt,
-  const AthenaArray<Real> &prim, MeshBlock *pmb,
-  AthenaArray<Real> &bcc, AthenaArray<Real> &cons);
-=======
+
 typedef void (*SrcTermFunc_t)(MeshBlock *pmb, const Real time, const Real dt,
   const AthenaArray<Real> &prim, AthenaArray<Real> &bcc, AthenaArray<Real> &cons);
->>>>>>> 32b4cd30
 
 
 
@@ -95,13 +90,9 @@
 enum face {x1face=0, x2face=1, x3face=2};
 enum direction {x1dir=0, x2dir=1, x3dir=2};
 enum mpitag {tag_hydro=0, tag_field=1, tag_flcor=2, tag_emfcor=3, tag_amr=4,
-<<<<<<< HEAD
-    tag_emfpole=5, tag_rad=6, tag_radfcor=7}; // mpitag must be < 16 and unique
+    tag_emfpole=5, tag_wtlimit=6, tag_rad=7, tag_radfcor=8};
+    // mpitag must be < 16 and unique
 
-
-=======
-    tag_emfpole=5, tag_wtlimit=6}; // mpitag must be < 16 and unique
->>>>>>> 32b4cd30
 enum neighbor_type {neighbor_none, neighbor_face, neighbor_edge, neighbor_corner};
 
 enum mbtflag {mbt_node=0, mbt_refined=1, mbt_deref=2, mbt_newr=3, mbt_newd=4,
