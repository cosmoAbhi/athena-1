#ifndef ATHENA_ARRAYS_HPP
#define ATHENA_ARRAYS_HPP
//========================================================================================
// Athena++ astrophysical MHD code
// Copyright(C) 2014 James M. Stone <jmstone@princeton.edu> and other code contributors
// Licensed under the 3-clause BSD License, see LICENSE file for details
//========================================================================================
//! \file athena_arrays.hpp
//  \brief provides array classes valid in 1D to 5D.
//
//  The operator() is overloaded, e.g. elements of a 4D array of size [N4xN3xN2xN1]
//  are accessed as:  A(n,k,j,i) = A[i + N1*(j + N2*(k + N3*n))]
//  NOTE THE TRAILING INDEX INSIDE THE PARENTHESES IS INDEXED FASTEST

// C++ headers
#include <cstddef>  // size_t

template<typename T>
class AthenaArray {
public:
  AthenaArray();
  ~AthenaArray();
  // define copy constructor and overload assignment operator so both do deep copies.
  AthenaArray(const AthenaArray<T>& t);
  AthenaArray<T> &operator= (const AthenaArray<T> &t);

  // public functions to allocate/deallocate memory for 1D-5D data
  void NewAthenaArray(int nx1);
  void NewAthenaArray(int nx2, int nx1);
  void NewAthenaArray(int nx3, int nx2, int nx1);
  void NewAthenaArray(int nx4, int nx3, int nx2, int nx1);
  void NewAthenaArray(int nx5, int nx4, int nx3, int nx2, int nx1);
  void DeleteAthenaArray();

  // functions to get array dimensions 
  int GetDim1() const { return nx1_; }
  int GetDim2() const { return nx2_; }
  int GetDim3() const { return nx3_; }
  int GetDim4() const { return nx4_; }
  int GetDim5() const { return nx5_; }

  // a function to get the total size of the array
  int GetSize() const { return nx1_*nx2_*nx3_*nx4_*nx5_; }
  size_t GetSizeInBytes() const {return nx1_*nx2_*nx3_*nx4_*nx5_*sizeof(T); }

  bool IsShallowCopy() { return (scopy_ == true); }
  T *data() { return pdata_; }
  const T *data() const	{ return pdata_; }

  // overload operator() to access 1d-5d data
  T &operator() (const int n) { 
    return pdata_[n]; }
  T operator() (const int n) const { 
    return pdata_[n]; }

  T &operator() (const int n, const int i) { 
    return pdata_[i + nx1_*n]; }
  T operator() (const int n, const int i) const { 
    return pdata_[i + nx1_*n]; }

  T &operator() (const int n, const int j, const int i) { 
    return pdata_[i + nx1_*(j + nx2_*n)]; }
  T operator() (const int n, const int j, const int i) const { 
    return pdata_[i + nx1_*(j + nx2_*n)]; }

  T &operator() (const int n, const int k, const int j, const int i) { 
    return pdata_[i + nx1_*(j + nx2_*(k + nx3_*n))]; }
  T operator() (const int n, const int k, const int j, const int i) const { 
    return pdata_[i + nx1_*(j + nx2_*(k + nx3_*n))]; }

  T &operator() (const int m, const int n, const int k, const int j, const int i) { 
    return pdata_[i + nx1_*(j + nx2_*(k + nx3_*(n + nx4_*m)))]; }
  T operator() (const int m, const int n, const int k, const int j, const int i) const {
    return pdata_[i + nx1_*(j + nx2_*(k + nx3_*(n + nx4_*m)))]; }

  // functions that initialize an array with shallow copy or slice from another array
  void InitWithShallowCopy(AthenaArray<T> &src);
  void InitWithShallowSlice(AthenaArray<T> &src, const int dim, const int indx,
    const int nvar);

private:
  T *pdata_;
  int nx1_, nx2_, nx3_, nx4_, nx5_;
  bool scopy_;  // true if shallow copy (prevents source from being deleted)
};

//constructor

template<typename T>
AthenaArray<T>::AthenaArray()
<<<<<<< HEAD
  : pdata_(0), nx1_(0), nx2_(0), nx3_(0), nx4_(0), nx5_(0), scopy_(true)
=======
  : pdata_(NULL), nx1_(0), nx2_(0), nx3_(0), nx4_(0), nx5_(0), scopy_(true)
>>>>>>> 0380ab45
{
}

// destructor

template<typename T>
AthenaArray<T>::~AthenaArray()
{
  DeleteAthenaArray();
}

// copy constructor (does a deep copy)

template<typename T>
AthenaArray<T>::AthenaArray(const AthenaArray<T>& src) {
  nx1_ = src.nx1_;
  nx2_ = src.nx2_;
  nx3_ = src.nx3_;
  nx4_ = src.nx4_;
  nx5_ = src.nx5_;
  if (src.pdata_) {
    std::size_t size = (src.nx1_)*(src.nx2_)*(src.nx3_)*(src.nx4_)*(src.nx5_);
    pdata_ = new T[size]; // allocate memory for array data
    for (std::size_t i=0; i<size; ++i) {
      pdata_[i] = src.pdata_[i]; // copy data (not just addresses!) into new memory
    } 
    scopy_=false;
  }
}

// assignment operator (does a deep copy).  Does not allocate memory for destination.
// THIS REQUIRES DESTINATION ARRAY BE ALREADY ALLOCATED AND SAME SIZE AS SOURCE

template<typename T>
AthenaArray<T> &AthenaArray<T>::operator= (const AthenaArray<T> &src) {
  if (this != &src){
    std::size_t size = (src.nx1_)*(src.nx2_)*(src.nx3_)*(src.nx4_)*(src.nx5_);
    for (std::size_t i=0; i<size; ++i) {
      this->pdata_[i] = src.pdata_[i]; // copy data (not just addresses!)
    } 
    scopy_=false;
  }
  return *this;
}

//----------------------------------------------------------------------------------------
//! \fn AthenaArray::InitWithShallowCopy()
//  \brief shallow copy of array (copies ptrs, but not data)

template<typename T>
void AthenaArray<T>::InitWithShallowCopy(AthenaArray<T> &src) {
  nx1_=src.nx1_;
  nx2_=src.nx2_;
  nx3_=src.nx3_;
  nx4_=src.nx4_;
  nx5_=src.nx5_;
  pdata_ = src.pdata_;
  scopy_ = true;
  return;
}

//----------------------------------------------------------------------------------------
//! \fn AthenaArray::InitWithShallowSlice()
//  \brief shallow copy of nvar elements in dimension dim of an array, starting at
//  index=indx.  Copies pointers to data, but not data itself.

template<typename T>
void AthenaArray<T>::InitWithShallowSlice(AthenaArray<T> &src, const int dim,
  const int indx, const int nvar)
{
  pdata_ = src.pdata_;

  if (dim == 5) {
    nx5_=nvar;
    nx4_=src.nx4_;
    nx3_=src.nx3_;
    nx2_=src.nx2_;
    nx1_=src.nx1_;
    pdata_ += indx*(nx1_*nx2_*nx3_*nx4_);
  } else if (dim == 4) {
    nx5_=1;
    nx4_=nvar;
    nx3_=src.nx3_;
    nx2_=src.nx2_;
    nx1_=src.nx1_;
    pdata_ += indx*(nx1_*nx2_*nx3_);
  } else if (dim == 3) {
    nx5_=1;
    nx4_=1;
    nx3_=nvar;
    nx2_=src.nx2_;
    nx1_=src.nx1_;
    pdata_ += indx*(nx1_*nx2_);
  } else if (dim == 2) {
    nx5_=1;
    nx4_=1;
    nx3_=1;
    nx2_=nvar;
    nx1_=src.nx1_;
    pdata_ += indx*(nx1_);
  } else if (dim == 1) {
    nx5_=1;
    nx4_=1;
    nx3_=1;
    nx2_=1;
    nx1_=nvar;
    pdata_ += indx;
  }
  scopy_ = true;
  return;
}

//----------------------------------------------------------------------------------------
//! \fn
//  \brief allocate new 1D array with elements initialized to zero.

template<typename T>
void AthenaArray<T>::NewAthenaArray(int nx1)
{
  scopy_ = false;
  nx1_ = nx1;
  nx2_ = 1;
  nx3_ = 1;
  nx4_ = 1;
  nx5_ = 1;
  pdata_ = new T[nx1](); // allocate memory and initialize to zero
}
 
//----------------------------------------------------------------------------------------
//! \fn
//  \brief 2d data allocation

template<typename T>
void AthenaArray<T>::NewAthenaArray(int nx2, int nx1)
{
  scopy_ = false;
  nx1_ = nx1;
  nx2_ = nx2;
  nx3_ = 1;
  nx4_ = 1;
  nx5_ = 1;
  pdata_ = new T[nx1*nx2](); // allocate memory and initialize to zero
}
 
//----------------------------------------------------------------------------------------
//! \fn
//  \brief 3d data allocation

template<typename T>
void AthenaArray<T>::NewAthenaArray(int nx3, int nx2, int nx1)
{
  scopy_ = false;
  nx1_ = nx1;
  nx2_ = nx2;
  nx3_ = nx3;
  nx4_ = 1;
  nx5_ = 1;
  pdata_ = new T[nx1*nx2*nx3](); // allocate memory and initialize to zero
}
 
//----------------------------------------------------------------------------------------
//! \fn
//  \brief 4d data allocation

template<typename T>
void AthenaArray<T>::NewAthenaArray(int nx4, int nx3, int nx2, int nx1)
{
  scopy_ = false;
  nx1_ = nx1;
  nx2_ = nx2;
  nx3_ = nx3;
  nx4_ = nx4;
  nx5_ = 1;
  pdata_ = new T[nx1*nx2*nx3*nx4](); // allocate memory and initialize to zero
}

//----------------------------------------------------------------------------------------
//! \fn
//  \brief 5d data allocation

template<typename T>
void AthenaArray<T>::NewAthenaArray(int nx5, int nx4, int nx3, int nx2, int nx1)
{
  scopy_ = false;
  nx1_ = nx1;
  nx2_ = nx2;
  nx3_ = nx3;
  nx4_ = nx4;
  nx5_ = nx5;
  pdata_ = new T[nx1*nx2*nx3*nx4*nx5](); // allocate memory and initialize to zero
}

//----------------------------------------------------------------------------------------
//! \fn
//  \brief  free memory allocated for data array

template<typename T>
void AthenaArray<T>::DeleteAthenaArray()
{
  if (scopy_) {
    pdata_ = NULL;
  } else {
    delete[] pdata_;
<<<<<<< HEAD
=======
    pdata_ = NULL;
>>>>>>> 0380ab45
    scopy_ = true;
  }
} 

#endif // ATHENA_ARRAYS_HPP<|MERGE_RESOLUTION|>--- conflicted
+++ resolved
@@ -88,11 +88,7 @@
 
 template<typename T>
 AthenaArray<T>::AthenaArray()
-<<<<<<< HEAD
-  : pdata_(0), nx1_(0), nx2_(0), nx3_(0), nx4_(0), nx5_(0), scopy_(true)
-=======
   : pdata_(NULL), nx1_(0), nx2_(0), nx3_(0), nx4_(0), nx5_(0), scopy_(true)
->>>>>>> 0380ab45
 {
 }
 
@@ -296,10 +292,7 @@
     pdata_ = NULL;
   } else {
     delete[] pdata_;
-<<<<<<< HEAD
-=======
     pdata_ = NULL;
->>>>>>> 0380ab45
     scopy_ = true;
   }
 } 
