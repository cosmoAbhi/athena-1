//========================================================================================
// Athena++ astrophysical MHD code
// Copyright(C) 2014 James M. Stone <jmstone@princeton.edu> and other code contributors
// Licensed under the 3-clause BSD License, see LICENSE file for details
//========================================================================================
//! \file linear_wave.c
//  \brief Linear wave problem generator for 1D/2D/3D problems.
//
// In 1D, the problem is setup along one of the three coordinate axes (specified by
// setting [ang_2,ang_3] = 0.0 or PI/2 in the input file).  In 2D/3D this routine
// automatically sets the wavevector along the domain diagonal.
//========================================================================================

// C++ headers
#include <iostream>   // endl
#include <sstream>    // stringstream
#include <stdexcept>  // runtime_error
#include <string>     // c_str()
#include <algorithm>  // min, max
<<<<<<< HEAD
=======
#include <cmath>
>>>>>>> 0380ab45

// Athena++ headers
#include "../globals.hpp"
#include "../athena.hpp"
#include "../athena_arrays.hpp"
#include "../parameter_input.hpp"
#include "../mesh/mesh.hpp"
#include "../hydro/hydro.hpp"
#include "../field/field.hpp"
#include "../eos/eos.hpp"
#include "../coordinates/coordinates.hpp"

#ifdef MPI_PARALLEL
#include <mpi.h>
#endif

// Parameters which define initial solution -- made global so that they can be shared
// with functions A1,2,3 which compute vector potentials
static Real d0,p0,u0,bx0, by0, bz0, dby, dbz;
static int wave_flag;
static Real ang_2, ang_3; // Rotation angles about the y and z' axis
static Real sin_a2, cos_a2, sin_a3, cos_a3;
static Real amp, lambda, k_par; // amplitude, Wavelength, 2*PI/wavelength
static Real gam,gm1,iso_cs,vflow;
static Real ev[NWAVE], rem[NWAVE][NWAVE], lem[NWAVE][NWAVE];

// functions to compute vector potential to initialize the solution
static Real A1(const Real x1, const Real x2, const Real x3);
static Real A2(const Real x1, const Real x2, const Real x3);
static Real A3(const Real x1, const Real x2, const Real x3);

// function to compute eigenvectors of linear waves
static void Eigensystem(const Real d, const Real v1, const Real v2, const Real v3,
  const Real h, const Real b1, const Real b2, const Real b3, const Real x, const Real y,
  Real eigenvalues[(NWAVE)],
  Real right_eigenmatrix[(NWAVE)][(NWAVE)], Real left_eigenmatrix[(NWAVE)][(NWAVE)]);

// AMR refinement condition
int RefinementCondition(MeshBlock *pmb);

//========================================================================================
//! \fn void Mesh::InitUserMeshData(ParameterInput *pin)
//  \brief Function to initialize problem-specific data in mesh class.  Can also be used
//  to initialize variables which are global to (and therefore can be passed to) other
//  functions in this file.  Called in Mesh constructor.
//========================================================================================

void Mesh::InitUserMeshData(ParameterInput *pin)
{
  // read global parameters
  wave_flag = pin->GetInteger("problem","wave_flag");
  amp = pin->GetReal("problem","amp");
  vflow = pin->GetOrAddReal("problem","vflow",0.0);
  ang_2 = pin->GetOrAddReal("problem","ang_2",-999.9);
  ang_3 = pin->GetOrAddReal("problem","ang_3",-999.9);

  // initialize global variables
  if (NON_BAROTROPIC_EOS) {
    gam   = pin->GetReal("hydro","gamma");
    gm1 = (gam - 1.0);
  } else {
    iso_cs = pin->GetReal("hydro","iso_sound_speed");
  }

  // For wavevector along coordinate axes, set desired values of ang_2/ang_3.
  //    For example, for 1D problem use ang_2 = ang_3 = 0.0
  //    For wavevector along grid diagonal, do not input values for ang_2/ang_3.
  // Code below will automatically calculate these imposing periodicity and exactly one
  // wavelength along each grid direction
  Real x1size = mesh_size.x1max - mesh_size.x1min;
  Real x2size = mesh_size.x2max - mesh_size.x2min;
  Real x3size = mesh_size.x3max - mesh_size.x3min;

  // User should never input -999.9 in angles
  if (ang_3 == -999.9) ang_3 = atan(x1size/x2size);
  sin_a3 = sin(ang_3);
  cos_a3 = cos(ang_3);

  if (ang_2 == -999.9) ang_2 = atan(0.5*(x1size*cos_a3 + x2size*sin_a3)/x3size);
  sin_a2 = sin(ang_2);
  cos_a2 = cos(ang_2);

  Real x1 = x1size*cos_a2*cos_a3;
  Real x2 = x2size*cos_a2*sin_a3;
  Real x3 = x3size*sin_a2;

  // For lambda choose the smaller of the 3
  lambda = x1;
  if (mesh_size.nx2 > 1 && ang_3 != 0.0) lambda = std::min(lambda,x2);
  if (mesh_size.nx3 > 1 && ang_2 != 0.0) lambda = std::min(lambda,x3);

  // Initialize k_parallel
  k_par = 2.0*(PI)/lambda;

  // Compute eigenvectors, where the quantities u0 and bx0 are parallel to the
  // wavevector, and v0,w0,by0,bz0 are perpendicular.
  d0 = 1.0;
  p0 = 0.0;
  u0 = vflow;
  Real v0 = 0.0;
  Real w0 = 0.0;
  bx0 = 1.0;
  by0 = sqrt(2.0);
  bz0 = 0.5;
  Real xfact = 0.0;
  Real yfact = 1.0;
  Real h0 = 0.0;

  if (NON_BAROTROPIC_EOS) {
    p0 = 1.0/gam;
    h0 = ((p0/gm1 + 0.5*d0*(u0*u0+v0*v0+w0*w0)) + p0)/d0;
    if (MAGNETIC_FIELDS_ENABLED) h0 += (bx0*bx0+by0*by0+bz0*bz0)/d0;
  }

  Eigensystem(d0,u0,v0,w0,h0,bx0,by0,bz0,xfact,yfact,ev,rem,lem);

<<<<<<< HEAD
=======
  if (pin->GetOrAddBoolean("problem","test",false)==true && ncycle==0) {
    // reinterpret tlim as the number of orbital periods
    Real ntlim=lambda/std::fabs(ev[wave_flag])*tlim;
    tlim=ntlim;
    pin->SetReal("time","tlim",ntlim);
  }

>>>>>>> 0380ab45
  if(adaptive==true)
    EnrollUserRefinementCondition(RefinementCondition);

  return;
}

//========================================================================================
//! \fn void Mesh::UserWorkAfterLoop(ParameterInput *pin)
//  \brief Compute L1 error in linear waves and output to file
//========================================================================================

void Mesh::UserWorkAfterLoop(ParameterInput *pin)
{
  if (!pin->GetOrAddBoolean("problem","compute_error",false)) return;

  // Initialize errors to zero
  Real l1_err[NHYDRO+NFIELD],max_err[NHYDRO+NFIELD];
  for (int i=0; i<(NHYDRO+NFIELD); ++i) {
    l1_err[i]=0.0;
    max_err[i]=0.0;
  }

  MeshBlock *pmb = pblock;
  while (pmb != NULL) {
    //  Compute errors
    for (int k=pmb->ks; k<=pmb->ke; k++) {
    for (int j=pmb->js; j<=pmb->je; j++) {
      for (int i=pmb->is; i<=pmb->ie; i++) {
        Real x = cos_a2*(pmb->pcoord->x1v(i)*cos_a3 + pmb->pcoord->x2v(j)*sin_a3) 
                       + pmb->pcoord->x3v(k)*sin_a2;
        Real sn = sin(k_par*x);
        Real vol = pmb->pcoord->GetCellVolume(k, j, i);
  
        Real d1 = d0 + amp*sn*rem[0][wave_flag];
<<<<<<< HEAD
        l1_err[IDN] += fabs(d1 - pmb->phydro->u(IDN,k,j,i));
=======
        l1_err[IDN] += fabs(d1 - pmb->phydro->u(IDN,k,j,i))*vol;
>>>>>>> 0380ab45
        max_err[IDN] = std::max(fabs(d1 - pmb->phydro->u(IDN,k,j,i)),max_err[IDN]);
  
        Real mx = d0*vflow + amp*sn*rem[1][wave_flag];
        Real my = amp*sn*rem[2][wave_flag];
        Real mz = amp*sn*rem[3][wave_flag];
        Real m1 = mx*cos_a2*cos_a3 - my*sin_a3 - mz*sin_a2*cos_a3;
        Real m2 = mx*cos_a2*sin_a3 + my*cos_a3 - mz*sin_a2*sin_a3;
        Real m3 = mx*sin_a2                    + mz*cos_a2;
<<<<<<< HEAD
        l1_err[IM1] += fabs(m1 - pmb->phydro->u(IM1,k,j,i));
        l1_err[IM2] += fabs(m2 - pmb->phydro->u(IM2,k,j,i));
        l1_err[IM3] += fabs(m3 - pmb->phydro->u(IM3,k,j,i));
=======
        l1_err[IM1] += fabs(m1 - pmb->phydro->u(IM1,k,j,i))*vol;
        l1_err[IM2] += fabs(m2 - pmb->phydro->u(IM2,k,j,i))*vol;
        l1_err[IM3] += fabs(m3 - pmb->phydro->u(IM3,k,j,i))*vol;
>>>>>>> 0380ab45
        max_err[IM1] = std::max(fabs(m1 - pmb->phydro->u(IM1,k,j,i)),max_err[IM1]);
        max_err[IM2] = std::max(fabs(m2 - pmb->phydro->u(IM2,k,j,i)),max_err[IM2]);
        max_err[IM3] = std::max(fabs(m3 - pmb->phydro->u(IM3,k,j,i)),max_err[IM3]);
  
        if (NON_BAROTROPIC_EOS) {
          Real e0 = p0/gm1 + 0.5*d0*u0*u0 + amp*sn*rem[4][wave_flag];
          if (MAGNETIC_FIELDS_ENABLED) {
            e0 += 0.5*(bx0*bx0+by0*by0+bz0*bz0);
          }
<<<<<<< HEAD
          l1_err[IEN] += fabs(e0 - pmb->phydro->u(IEN,k,j,i));
=======
          l1_err[IEN] += fabs(e0 - pmb->phydro->u(IEN,k,j,i))*vol;
>>>>>>> 0380ab45
          max_err[IEN] = std::max(fabs(e0 - pmb->phydro->u(IEN,k,j,i)),max_err[IEN]);
        }

        if (MAGNETIC_FIELDS_ENABLED) {
          Real bx = bx0;
          Real by = by0 + amp*sn*rem[5][wave_flag];
          Real bz = bz0 + amp*sn*rem[6][wave_flag];
          Real b1 = bx*cos_a2*cos_a3 - by*sin_a3 - bz*sin_a2*cos_a3;
          Real b2 = bx*cos_a2*sin_a3 + by*cos_a3 - bz*sin_a2*sin_a3;
          Real b3 = bx*sin_a2                    + bz*cos_a2;
          Real db1 = fabs(b1 - pmb->pfield->bcc(IB1,k,j,i));
          Real db2 = fabs(b2 - pmb->pfield->bcc(IB2,k,j,i));
          Real db3 = fabs(b3 - pmb->pfield->bcc(IB3,k,j,i));
<<<<<<< HEAD
          l1_err[NHYDRO + IB1] += db1;
          l1_err[NHYDRO + IB2] += db2;
          l1_err[NHYDRO + IB3] += db3;
=======
          l1_err[NHYDRO + IB1] += db1*vol;
          l1_err[NHYDRO + IB2] += db2*vol;
          l1_err[NHYDRO + IB3] += db3*vol;
>>>>>>> 0380ab45
          max_err[NHYDRO + IB1] = std::max(db1, max_err[NHYDRO+IB1]);
          max_err[NHYDRO + IB2] = std::max(db2, max_err[NHYDRO+IB2]);
          max_err[NHYDRO + IB3] = std::max(db3, max_err[NHYDRO+IB3]);
        }
      }
    }}
    pmb=pmb->next;
  }

<<<<<<< HEAD
  // normalize errors by number of cells
  for (int i=0; i<(NHYDRO+NFIELD); ++i) l1_err[i] = l1_err[i]/(float)GetTotalCells();
=======
>>>>>>> 0380ab45
  Real rms_err = 0.0, max_max_over_l1=0.0;

#ifdef MPI_PARALLEL
  if (Globals::my_rank == 0) {
    MPI_Reduce(MPI_IN_PLACE,&l1_err,(NHYDRO+NFIELD),MPI_ATHENA_REAL,MPI_SUM,0,
               MPI_COMM_WORLD);
    MPI_Reduce(MPI_IN_PLACE,&max_err,(NHYDRO+NFIELD),MPI_ATHENA_REAL,MPI_MAX,0,
               MPI_COMM_WORLD);
  } else {
    MPI_Reduce(&l1_err,&l1_err,(NHYDRO+NFIELD),MPI_ATHENA_REAL,MPI_SUM,0,
               MPI_COMM_WORLD);
    MPI_Reduce(&max_err,&max_err,(NHYDRO+NFIELD),MPI_ATHENA_REAL,MPI_MAX,0,
               MPI_COMM_WORLD);
  }
#endif

  // only the root process outputs the data
  if (Globals::my_rank == 0) {
<<<<<<< HEAD
=======
    // normalize errors by number of cells
    Real vol= (mesh_size.x1max-mesh_size.x1min)*(mesh_size.x2max-mesh_size.x2min)
             *(mesh_size.x3max-mesh_size.x3min);
    for (int i=0; i<(NHYDRO+NFIELD); ++i) l1_err[i] = l1_err[i]/vol;
>>>>>>> 0380ab45
    // compute rms error
    for (int i=0; i<(NHYDRO+NFIELD); ++i) {
       rms_err += SQR(l1_err[i]);
       max_max_over_l1 = std::max(max_max_over_l1, (max_err[i]/l1_err[i]));
    }
    rms_err = sqrt(rms_err);

    // open output file and write out errors
    std::string fname;
    fname.assign("linearwave-errors.dat");
    std::stringstream msg;
    FILE *pfile;

    // The file exists -- reopen the file in append mode
    if((pfile = fopen(fname.c_str(),"r")) != NULL){
      if((pfile = freopen(fname.c_str(),"a",pfile)) == NULL){
        msg << "### FATAL ERROR in function [Mesh::UserWorkAfterLoop]"
            << std::endl << "Error output file could not be opened" <<std::endl;
        throw std::runtime_error(msg.str().c_str());
      }

    // The file does not exist -- open the file in write mode and add headers
    } else {
      if((pfile = fopen(fname.c_str(),"w")) == NULL){
        msg << "### FATAL ERROR in function [Mesh::UserWorkAfterLoop]"
            << std::endl << "Error output file could not be opened" <<std::endl;
        throw std::runtime_error(msg.str().c_str());
      }
      fprintf(pfile,"# Nx1  Nx2  Nx3  Ncycle  ");
      fprintf(pfile,"RMS-L1-Error  d_L1  M1_L1  M2_L1  M3_L1  E_L1 ");
      if (MAGNETIC_FIELDS_ENABLED) fprintf(pfile,"  B1c_L1  B2c_L1  B3c_L1");
      fprintf(pfile,"  Largest-Max/L1  d_max  M1_max  M2_max  M3_max  E_max ");
      if (MAGNETIC_FIELDS_ENABLED) fprintf(pfile,"  B1c_max  B2c_max  B3c_max");
      fprintf(pfile,"\n");
    }

    // write errors
    fprintf(pfile,"%d  %d",mesh_size.nx1,mesh_size.nx2);
    fprintf(pfile,"  %d  %d",mesh_size.nx3,ncycle);
    fprintf(pfile,"  %e  %e",rms_err,l1_err[IDN]);
    fprintf(pfile,"  %e  %e  %e",l1_err[IM1],l1_err[IM2],l1_err[IM3]);
    if (NON_BAROTROPIC_EOS)
      fprintf(pfile,"  %e",l1_err[IEN]);
    if (MAGNETIC_FIELDS_ENABLED) {
      fprintf(pfile,"  %e",l1_err[NHYDRO+IB1]);
      fprintf(pfile,"  %e",l1_err[NHYDRO+IB2]);
      fprintf(pfile,"  %e",l1_err[NHYDRO+IB3]);
    }
    fprintf(pfile,"  %e  %e  ",max_max_over_l1,max_err[IDN]);
    fprintf(pfile,"%e  %e  %e",max_err[IM1],max_err[IM2],max_err[IM3]);
    if (NON_BAROTROPIC_EOS)
      fprintf(pfile,"  %e",max_err[IEN]);
    if (MAGNETIC_FIELDS_ENABLED) {
      fprintf(pfile,"  %e",max_err[NHYDRO+IB1]);
      fprintf(pfile,"  %e",max_err[NHYDRO+IB2]);
      fprintf(pfile,"  %e",max_err[NHYDRO+IB3]);
    }
    fprintf(pfile,"\n");
    fclose(pfile);
  }

  return;
}

//========================================================================================
//! \fn void MeshBlock::ProblemGenerator(ParameterInput *pin)
//  \brief Linear wave problem generator for 1D/2D/3D problems.
//========================================================================================

void MeshBlock::ProblemGenerator(ParameterInput *pin)
{
  // Initialize the magnetic fields.  Note wavevector, eigenvectors, and other variables
  // are set in InitUserMeshData

  if (MAGNETIC_FIELDS_ENABLED) {
    AthenaArray<Real> a1,a2,a3;
    int nx1 = (ie-is)+1 + 2*(NGHOST);
    int nx2 = (je-js)+1 + 2*(NGHOST);
    int nx3 = (ke-ks)+1 + 2*(NGHOST);
    a1.NewAthenaArray(nx3,nx2,nx1);
    a2.NewAthenaArray(nx3,nx2,nx1);
    a3.NewAthenaArray(nx3,nx2,nx1);

    // wave amplitudes
    dby = amp*rem[NWAVE-2][wave_flag];
    dbz = amp*rem[NWAVE-1][wave_flag];

    int level=loc.level;
    // Initialize components of the vector potential
    if (block_size.nx3 > 1) {
      for (int k=ks; k<=ke+1; k++) {
        for (int j=js; j<=je+1; j++) {
          for (int i=is; i<=ie+1; i++) {
            if ((pbval->nblevel[1][0][1]>level && j==js)
             || (pbval->nblevel[1][2][1]>level && j==je+1)
             || (pbval->nblevel[0][1][1]>level && k==ks)
             || (pbval->nblevel[2][1][1]>level && k==ke+1)
             || (pbval->nblevel[0][0][1]>level && j==js   && k==ks)
             || (pbval->nblevel[0][2][1]>level && j==je+1 && k==ks)
             || (pbval->nblevel[2][0][1]>level && j==js   && k==ke+1)
             || (pbval->nblevel[2][2][1]>level && j==je+1 && k==ke+1)) {
              Real x1l = pcoord->x1f(i)+0.25*pcoord->dx1f(i);
              Real x1r = pcoord->x1f(i)+0.75*pcoord->dx1f(i);
              a1(k,j,i) = 0.5*(A1(x1l, pcoord->x2f(j), pcoord->x3f(k)) +
                               A1(x1r, pcoord->x2f(j), pcoord->x3f(k)));
            } else {
              a1(k,j,i) = A1(pcoord->x1v(i), pcoord->x2f(j), pcoord->x3f(k));
            }

            if ((pbval->nblevel[1][1][0]>level && i==is)
             || (pbval->nblevel[1][1][2]>level && i==ie+1)
             || (pbval->nblevel[0][1][1]>level && k==ks)
             || (pbval->nblevel[2][1][1]>level && k==ke+1)
             || (pbval->nblevel[0][1][0]>level && i==is   && k==ks)
             || (pbval->nblevel[0][1][2]>level && i==ie+1 && k==ks)
             || (pbval->nblevel[2][1][0]>level && i==is   && k==ke+1)
             || (pbval->nblevel[2][1][2]>level && i==ie+1 && k==ke+1)) {
              Real x2l = pcoord->x2f(j)+0.25*pcoord->dx2f(j);
              Real x2r = pcoord->x2f(j)+0.75*pcoord->dx2f(j);
              a2(k,j,i) = 0.5*(A2(pcoord->x1f(i), x2l, pcoord->x3f(k)) +
                               A2(pcoord->x1f(i), x2r, pcoord->x3f(k)));
            } else {
              a2(k,j,i) = A2(pcoord->x1f(i), pcoord->x2v(j), pcoord->x3f(k));
            }

            if ((pbval->nblevel[1][1][0]>level && i==is)
             || (pbval->nblevel[1][1][2]>level && i==ie+1)
             || (pbval->nblevel[1][0][1]>level && j==js)
             || (pbval->nblevel[1][2][1]>level && j==je+1)
             || (pbval->nblevel[1][0][0]>level && i==is   && j==js)
             || (pbval->nblevel[1][0][2]>level && i==ie+1 && j==js)
             || (pbval->nblevel[1][2][0]>level && i==is   && j==je+1)
             || (pbval->nblevel[1][2][2]>level && i==ie+1 && j==je+1)) {
              Real x3l = pcoord->x3f(k)+0.25*pcoord->dx3f(k);
              Real x3r = pcoord->x3f(k)+0.75*pcoord->dx3f(k);
              a3(k,j,i) = 0.5*(A3(pcoord->x1f(i), pcoord->x2f(j), x3l) +
                               A3(pcoord->x1f(i), pcoord->x2f(j), x3r));
            } else {
              a3(k,j,i) = A3(pcoord->x1f(i), pcoord->x2f(j), pcoord->x3v(k));
            }
          }
        }
      }
    } else {
      for (int k=ks; k<=ke+1; k++) {
        for (int j=js; j<=je+1; j++) {
          for (int i=is; i<=ie+1; i++) {
            if (i != ie+1)
              a1(k,j,i) = A1(pcoord->x1v(i), pcoord->x2f(j), pcoord->x3f(k));
            if (j != je+1)
              a2(k,j,i) = A2(pcoord->x1f(i), pcoord->x2v(j), pcoord->x3f(k));
            if (k != ke+1)
              a3(k,j,i) = A3(pcoord->x1f(i), pcoord->x2f(j), pcoord->x3v(k));
          }
        }
      }
    }

    // Initialize interface fields
    for (int k=ks; k<=ke; k++) {
    for (int j=js; j<=je; j++) {
      for (int i=is; i<=ie+1; i++) {
        pfield->b.x1f(k,j,i) = (a3(k  ,j+1,i) - a3(k,j,i))/pcoord->dx2f(j) -
                               (a2(k+1,j  ,i) - a2(k,j,i))/pcoord->dx3f(k);
      }
    }}

    for (int k=ks; k<=ke; k++) {
    for (int j=js; j<=je+1; j++) {
      for (int i=is; i<=ie; i++) {
        pfield->b.x2f(k,j,i) = (a1(k+1,j,i  ) - a1(k,j,i))/pcoord->dx3f(k) -
                               (a3(k  ,j,i+1) - a3(k,j,i))/pcoord->dx1f(i);
      }
    }}

    for (int k=ks; k<=ke+1; k++) {
    for (int j=js; j<=je; j++) {
      for (int i=is; i<=ie; i++) {
       pfield->b.x3f(k,j,i) = (a2(k,j  ,i+1) - a2(k,j,i))/pcoord->dx1f(i) -
                              (a1(k,j+1,i  ) - a1(k,j,i))/pcoord->dx2f(j);
      }
    }}
    a1.DeleteAthenaArray();
    a2.DeleteAthenaArray();
    a3.DeleteAthenaArray();
  }

  // initialize conserved variables
  for (int k=ks; k<=ke; k++) {
  for (int j=js; j<=je; j++) {
    for (int i=is; i<=ie; i++) {
      Real x = cos_a2*(pcoord->x1v(i)*cos_a3 + pcoord->x2v(j)*sin_a3) + pcoord->x3v(k)*sin_a2;
      Real sn = sin(k_par*x);

      phydro->u(IDN,k,j,i) = d0 + amp*sn*rem[0][wave_flag];

      Real mx = d0*vflow + amp*sn*rem[1][wave_flag];
      Real my = amp*sn*rem[2][wave_flag];
      Real mz = amp*sn*rem[3][wave_flag];

      phydro->u(IM1,k,j,i) = mx*cos_a2*cos_a3 - my*sin_a3 - mz*sin_a2*cos_a3;
      phydro->u(IM2,k,j,i) = mx*cos_a2*sin_a3 + my*cos_a3 - mz*sin_a2*sin_a3;
      phydro->u(IM3,k,j,i) = mx*sin_a2                    + mz*cos_a2;

      if (NON_BAROTROPIC_EOS) {
        phydro->u(IEN,k,j,i) = p0/gm1 + 0.5*d0*u0*u0 + amp*sn*rem[4][wave_flag];
        if (MAGNETIC_FIELDS_ENABLED) {
          phydro->u(IEN,k,j,i) += 0.5*(bx0*bx0+by0*by0+bz0*bz0);
        }
      }
    }
  }}

  return;
}

//----------------------------------------------------------------------------------------
//! \fn static Real A1(const Real x1,const Real x2,const Real x3)
//  \brief A1: 1-component of vector potential, using a gauge such that Ax = 0, and Ay,
//  Az are functions of x and y alone.

static Real A1(const Real x1, const Real x2, const Real x3)
{
  Real x =  x1*cos_a2*cos_a3 + x2*cos_a2*sin_a3 + x3*sin_a2;
  Real y = -x1*sin_a3        + x2*cos_a3;
  Real Ay =  bz0*x - (dbz/k_par)*cos(k_par*(x));
  Real Az = -by0*x + (dby/k_par)*cos(k_par*(x)) + bx0*y;

  return -Ay*sin_a3 - Az*sin_a2*cos_a3;
}

//----------------------------------------------------------------------------------------
//! \fn static Real A2(const Real x1,const Real x2,const Real x3)
//  \brief A2: 2-component of vector potential

static Real A2(const Real x1, const Real x2, const Real x3)
{
  Real x =  x1*cos_a2*cos_a3 + x2*cos_a2*sin_a3 + x3*sin_a2;
  Real y = -x1*sin_a3        + x2*cos_a3;
  Real Ay =  bz0*x - (dbz/k_par)*cos(k_par*(x));
  Real Az = -by0*x + (dby/k_par)*cos(k_par*(x)) + bx0*y;

  return Ay*cos_a3 - Az*sin_a2*sin_a3;
}

//----------------------------------------------------------------------------------------
//! \fn static Real A3(const Real x1,const Real x2,const Real x3)
//  \brief A3: 3-component of vector potential

static Real A3(const Real x1, const Real x2, const Real x3)
{
  Real x =  x1*cos_a2*cos_a3 + x2*cos_a2*sin_a3 + x3*sin_a2;
  Real y = -x1*sin_a3        + x2*cos_a3;
  Real Az = -by0*x + (dby/k_par)*cos(k_par*(x)) + bx0*y;

  return Az*cos_a2;
}

//----------------------------------------------------------------------------------------
//! \fn static void Eigensystem()
//  \brief computes eigenvectors of linear waves 

static void Eigensystem(const Real d, const Real v1, const Real v2, const Real v3,
  const Real h, const Real b1, const Real b2, const Real b3, const Real x, const Real y,
  Real eigenvalues[(NWAVE)],
  Real right_eigenmatrix[(NWAVE)][(NWAVE)], Real left_eigenmatrix[(NWAVE)][(NWAVE)])
{
  if (MAGNETIC_FIELDS_ENABLED) {

//--- Adiabatic MHD ---

    if (NON_BAROTROPIC_EOS) {
      Real vsq,btsq,bt_starsq,vaxsq,hp,twid_asq,cfsq,cf,cssq,cs;
      Real bt,bt_star,bet2,bet3,bet2_star,bet3_star,bet_starsq,vbet,alpha_f,alpha_s;
      Real isqrtd,sqrtd,s,twid_a,qf,qs,af_prime,as_prime,afpbb,aspbb,vax;
      Real norm,cff,css,af,as,afpb,aspb,q2_star,q3_star,vqstr;
      Real ct2,tsum,tdif,cf2_cs2;
      Real qa,qb,qc,qd;
      vsq = v1*v1 + v2*v2 + v3*v3;
      btsq = b2*b2 + b3*b3;
      bt_starsq = (gm1 - (gm1 - 1.0)*y)*btsq;
      vaxsq = b1*b1/d;
      hp = h - (vaxsq + btsq/d);
      twid_asq = std::max((gm1*(hp-0.5*vsq)-(gm1-1.0)*x), TINY_NUMBER);

      // Compute fast- and slow-magnetosonic speeds (eq. B18)
      ct2 = bt_starsq/d;
      tsum = vaxsq + ct2 + twid_asq;
      tdif = vaxsq + ct2 - twid_asq;
      cf2_cs2 = sqrt((double)(tdif*tdif + 4.0*twid_asq*ct2));

      cfsq = 0.5*(tsum + cf2_cs2);
      cf = sqrt((double)cfsq);

      cssq = twid_asq*vaxsq/cfsq;
      cs = sqrt((double)cssq);

      // Compute beta(s) (eqs. A17, B20, B28)
      bt = sqrt(btsq);
      bt_star = sqrt(bt_starsq);
      if (bt == 0.0) {
        bet2 = 1.0;
        bet3 = 0.0;
      } else {
        bet2 = b2/bt;
        bet3 = b3/bt;
      }
      bet2_star = bet2/sqrt(gm1 - (gm1-1.0)*y);
      bet3_star = bet3/sqrt(gm1 - (gm1-1.0)*y);
      bet_starsq = bet2_star*bet2_star + bet3_star*bet3_star;
      vbet = v2*bet2_star + v3*bet3_star;

      // Compute alpha(s) (eq. A16)
      if ((cfsq-cssq) == 0.0) {
        alpha_f = 1.0;
        alpha_s = 0.0;
      } else if ( (twid_asq - cssq) <= 0.0) {
        alpha_f = 0.0;
        alpha_s = 1.0;
      } else if ( (cfsq - twid_asq) <= 0.0) {
        alpha_f = 1.0;
        alpha_s = 0.0;
      } else {
        alpha_f = sqrt((twid_asq - cssq)/(cfsq - cssq));
        alpha_s = sqrt((cfsq - twid_asq)/(cfsq - cssq));
      }

      // Compute Q(s) and A(s) (eq. A14-15), etc.
      sqrtd = sqrt(d);
      isqrtd = 1.0/sqrtd;
      s = SIGN(b1);
      twid_a = sqrt(twid_asq);
      qf = cf*alpha_f*s;
      qs = cs*alpha_s*s;
      af_prime = twid_a*alpha_f*isqrtd;
      as_prime = twid_a*alpha_s*isqrtd;
      afpbb = af_prime*bt_star*bet_starsq;
      aspbb = as_prime*bt_star*bet_starsq;

      // Compute eigenvalues (eq. B17)
      vax = sqrt(vaxsq);
      eigenvalues[0] = v1 - cf;
      eigenvalues[1] = v1 - vax;
      eigenvalues[2] = v1 - cs;
      eigenvalues[3] = v1;
      eigenvalues[4] = v1 + cs;
      eigenvalues[5] = v1 + vax;
      eigenvalues[6] = v1 + cf;
  
      // Right-eigenvectors, stored as COLUMNS (eq. B21) */
      right_eigenmatrix[0][0] = alpha_f;
      right_eigenmatrix[0][1] = 0.0; 
      right_eigenmatrix[0][2] = alpha_s;
      right_eigenmatrix[0][3] = 1.0;
      right_eigenmatrix[0][4] = alpha_s;
      right_eigenmatrix[0][5] = 0.0;
      right_eigenmatrix[0][6] = alpha_f;

      right_eigenmatrix[1][0] = alpha_f*eigenvalues[0];
      right_eigenmatrix[1][1] = 0.0;
      right_eigenmatrix[1][2] = alpha_s*eigenvalues[2];
      right_eigenmatrix[1][3] = v1;
      right_eigenmatrix[1][4] = alpha_s*eigenvalues[4];
      right_eigenmatrix[1][5] = 0.0;
      right_eigenmatrix[1][6] = alpha_f*eigenvalues[6];

      qa = alpha_f*v2;
      qb = alpha_s*v2;
      qc = qs*bet2_star;
      qd = qf*bet2_star;
      right_eigenmatrix[2][0] = qa + qc;
      right_eigenmatrix[2][1] = -bet3;
      right_eigenmatrix[2][2] = qb - qd;
      right_eigenmatrix[2][3] = v2;
      right_eigenmatrix[2][4] = qb + qd;
      right_eigenmatrix[2][5] = bet3;
      right_eigenmatrix[2][6] = qa - qc;

      qa = alpha_f*v3;
      qb = alpha_s*v3;
      qc = qs*bet3_star;
      qd = qf*bet3_star;
      right_eigenmatrix[3][0] = qa + qc;
      right_eigenmatrix[3][1] = bet2;
      right_eigenmatrix[3][2] = qb - qd;
      right_eigenmatrix[3][3] = v3;
      right_eigenmatrix[3][4] = qb + qd;
      right_eigenmatrix[3][5] = -bet2;
      right_eigenmatrix[3][6] = qa - qc;

      right_eigenmatrix[4][0] = alpha_f*(hp - v1*cf) + qs*vbet + aspbb;
      right_eigenmatrix[4][1] = -(v2*bet3 - v3*bet2);
      right_eigenmatrix[4][2] = alpha_s*(hp - v1*cs) - qf*vbet - afpbb;
      right_eigenmatrix[4][3] = 0.5*vsq + (gm1-1.0)*x/gm1;
      right_eigenmatrix[4][4] = alpha_s*(hp + v1*cs) + qf*vbet - afpbb;
      right_eigenmatrix[4][5] = -right_eigenmatrix[4][1];
      right_eigenmatrix[4][6] = alpha_f*(hp + v1*cf) - qs*vbet + aspbb;
    
      right_eigenmatrix[5][0] = as_prime*bet2_star;
      right_eigenmatrix[5][1] = -bet3*s*isqrtd;
      right_eigenmatrix[5][2] = -af_prime*bet2_star;
      right_eigenmatrix[5][3] = 0.0; 
      right_eigenmatrix[5][4] = right_eigenmatrix[5][2];
      right_eigenmatrix[5][5] = right_eigenmatrix[5][1];
      right_eigenmatrix[5][6] = right_eigenmatrix[5][0];
  
      right_eigenmatrix[6][0] = as_prime*bet3_star;
      right_eigenmatrix[6][1] = bet2*s*isqrtd;
      right_eigenmatrix[6][2] = -af_prime*bet3_star;
      right_eigenmatrix[6][3] = 0.0;
      right_eigenmatrix[6][4] = right_eigenmatrix[6][2];
      right_eigenmatrix[6][5] = right_eigenmatrix[6][1];
      right_eigenmatrix[6][6] = right_eigenmatrix[6][0];

      // Left-eigenvectors, stored as ROWS (eq. B29)
      // Normalize by 1/2a^{2}: quantities denoted by \hat{f}
      norm = 0.5/twid_asq;
      cff = norm*alpha_f*cf;
      css = norm*alpha_s*cs;
      qf *= norm;
      qs *= norm;
      af = norm*af_prime*d;
      as = norm*as_prime*d;
      afpb = norm*af_prime*bt_star;
      aspb = norm*as_prime*bt_star;
  
      // Normalize by (gamma-1)/2a^{2}: quantities denoted by \bar{f}
      norm *= gm1;
      alpha_f *= norm;
      alpha_s *= norm;
      q2_star = bet2_star/bet_starsq;
      q3_star = bet3_star/bet_starsq;
      vqstr = (v2*q2_star + v3*q3_star);
      norm *= 2.0;
    
      left_eigenmatrix[0][0] = alpha_f*(vsq-hp) + cff*(cf+v1) - qs*vqstr - aspb;
      left_eigenmatrix[0][1] = -alpha_f*v1 - cff;
      left_eigenmatrix[0][2] = -alpha_f*v2 + qs*q2_star;
      left_eigenmatrix[0][3] = -alpha_f*v3 + qs*q3_star;
      left_eigenmatrix[0][4] = alpha_f;
      left_eigenmatrix[0][5] = as*q2_star - alpha_f*b2;
      left_eigenmatrix[0][6] = as*q3_star - alpha_f*b3;

      left_eigenmatrix[1][0] = 0.5*(v2*bet3 - v3*bet2);
      left_eigenmatrix[1][1] = 0.0;
      left_eigenmatrix[1][2] = -0.5*bet3;
      left_eigenmatrix[1][3] = 0.5*bet2;
      left_eigenmatrix[1][4] = 0.0; 
      left_eigenmatrix[1][5] = -0.5*sqrtd*bet3*s;
      left_eigenmatrix[1][6] = 0.5*sqrtd*bet2*s;
  
      left_eigenmatrix[2][0] = alpha_s*(vsq-hp) + css*(cs+v1) + qf*vqstr + afpb;
      left_eigenmatrix[2][1] = -alpha_s*v1 - css;
      left_eigenmatrix[2][2] = -alpha_s*v2 - qf*q2_star;
      left_eigenmatrix[2][3] = -alpha_s*v3 - qf*q3_star;
      left_eigenmatrix[2][4] = alpha_s;
      left_eigenmatrix[2][5] = -af*q2_star - alpha_s*b2;
      left_eigenmatrix[2][6] = -af*q3_star - alpha_s*b3;

      left_eigenmatrix[3][0] = 1.0 - norm*(0.5*vsq - (gm1-1.0)*x/gm1); 
      left_eigenmatrix[3][1] = norm*v1;
      left_eigenmatrix[3][2] = norm*v2;
      left_eigenmatrix[3][3] = norm*v3;
      left_eigenmatrix[3][4] = -norm;
      left_eigenmatrix[3][5] = norm*b2;
      left_eigenmatrix[3][6] = norm*b3;
  
      left_eigenmatrix[4][0] = alpha_s*(vsq-hp) + css*(cs-v1) - qf*vqstr + afpb;
      left_eigenmatrix[4][1] = -alpha_s*v1 + css;
      left_eigenmatrix[4][2] = -alpha_s*v2 + qf*q2_star;
      left_eigenmatrix[4][3] = -alpha_s*v3 + qf*q3_star;
      left_eigenmatrix[4][4] = alpha_s;
      left_eigenmatrix[4][5] = left_eigenmatrix[2][5];
      left_eigenmatrix[4][6] = left_eigenmatrix[2][6];

      left_eigenmatrix[5][0] = -left_eigenmatrix[1][0];
      left_eigenmatrix[5][1] = 0.0;
      left_eigenmatrix[5][2] = -left_eigenmatrix[1][2];
      left_eigenmatrix[5][3] = -left_eigenmatrix[1][3];
      left_eigenmatrix[5][4] = 0.0;
      left_eigenmatrix[5][5] = left_eigenmatrix[1][5];
      left_eigenmatrix[5][6] = left_eigenmatrix[1][6];

      left_eigenmatrix[6][0] = alpha_f*(vsq-hp) + cff*(cf-v1) + qs*vqstr - aspb;
      left_eigenmatrix[6][1] = -alpha_f*v1 + cff;
      left_eigenmatrix[6][2] = -alpha_f*v2 - qs*q2_star;
      left_eigenmatrix[6][3] = -alpha_f*v3 - qs*q3_star;
      left_eigenmatrix[6][4] = alpha_f;
      left_eigenmatrix[6][5] = left_eigenmatrix[0][5];
      left_eigenmatrix[6][6] = left_eigenmatrix[0][6];

//--- Isothermal MHD ---

    } else {
      Real btsq,bt_starsq,vaxsq,twid_csq,cfsq,cf,cssq,cs;
      Real bt,bt_star,bet2,bet3,bet2_star,bet3_star,bet_starsq,alpha_f,alpha_s;
      Real sqrtd,s,twid_c,qf,qs,af_prime,as_prime,vax;
      Real norm,cff,css,af,as,afpb,aspb,q2_star,q3_star,vqstr;
      Real ct2,tsum,tdif,cf2_cs2;
      Real di = 1.0/d;
      btsq = b2*b2 + b3*b3;
      bt_starsq = btsq*y;
      vaxsq = b1*b1*di;
      twid_csq = (iso_cs*iso_cs) + x;

      // Compute fast- and slow-magnetosonic speeds (eq. B39)
      ct2 = bt_starsq*di;
      tsum = vaxsq + ct2 + twid_csq;
      tdif = vaxsq + ct2 - twid_csq;
      cf2_cs2 = sqrt((double)(tdif*tdif + 4.0*twid_csq*ct2));
    
      cfsq = 0.5*(tsum + cf2_cs2);
      cf = sqrt((double)cfsq);
    
      cssq = twid_csq*vaxsq/cfsq;
      cs = sqrt((double)cssq);
  
      // Compute beta's (eqs. A17, B28, B40)
      bt = sqrt(btsq);
      bt_star = sqrt(bt_starsq);
      if (bt == 0.0) {
        bet2 = 1.0;
        bet3 = 0.0;
      } 
      else {
        bet2 = b2/bt;
        bet3 = b3/bt;
      }
      bet2_star = bet2/sqrt(y);
      bet3_star = bet3/sqrt(y);
      bet_starsq = bet2_star*bet2_star + bet3_star*bet3_star;

      // Compute alpha's (eq. A16)
      if ((cfsq-cssq) == 0.0) {
        alpha_f = 1.0;
        alpha_s = 0.0;
      } else if ((twid_csq - cssq) <= 0.0) {
        alpha_f = 0.0;
        alpha_s = 1.0;
      } else if ((cfsq - twid_csq) <= 0.0) {
        alpha_f = 1.0;
        alpha_s = 0.0;
      } else {
        alpha_f = sqrt((twid_csq - cssq)/(cfsq - cssq));
        alpha_s = sqrt((cfsq - twid_csq)/(cfsq - cssq));
      }

      // Compute Q's (eq. A14-15), etc.
      sqrtd = sqrt(d);
      s = SIGN(b1);
      twid_c = sqrt(twid_csq);
      qf = cf*alpha_f*s;
      qs = cs*alpha_s*s;
      af_prime = twid_c*alpha_f/sqrtd;
      as_prime = twid_c*alpha_s/sqrtd;

      // Compute eigenvalues (eq. B38)
      vax  = sqrt(vaxsq);
      eigenvalues[0] = v1 - cf;
      eigenvalues[1] = v1 - vax;
      eigenvalues[2] = v1 - cs;
      eigenvalues[3] = v1 + cs;
      eigenvalues[4] = v1 + vax;
      eigenvalues[5] = v1 + cf;

      // Right-eigenvectors, stored as COLUMNS (eq. B21)
      right_eigenmatrix[0][0] = alpha_f;
      right_eigenmatrix[1][0] = alpha_f*(v1 - cf);
      right_eigenmatrix[2][0] = alpha_f*v2 + qs*bet2_star;
      right_eigenmatrix[3][0] = alpha_f*v3 + qs*bet3_star;
      right_eigenmatrix[4][0] = as_prime*bet2_star;
      right_eigenmatrix[5][0] = as_prime*bet3_star;

      right_eigenmatrix[0][1] = 0.0;
      right_eigenmatrix[1][1] = 0.0;
      right_eigenmatrix[2][1] = -bet3;
      right_eigenmatrix[3][1] = bet2;
      right_eigenmatrix[4][1] = -bet3*s/sqrtd;
      right_eigenmatrix[5][1] = bet2*s/sqrtd;

      right_eigenmatrix[0][2] = alpha_s;
      right_eigenmatrix[1][2] = alpha_s*(v1 - cs);
      right_eigenmatrix[2][2] = alpha_s*v2 - qf*bet2_star;
      right_eigenmatrix[3][2] = alpha_s*v3 - qf*bet3_star;
      right_eigenmatrix[4][2] = -af_prime*bet2_star;
      right_eigenmatrix[5][2] = -af_prime*bet3_star;

      right_eigenmatrix[0][3] = alpha_s;
      right_eigenmatrix[1][3] = alpha_s*(v1 + cs);
      right_eigenmatrix[2][3] = alpha_s*v2 + qf*bet2_star;
      right_eigenmatrix[3][3] = alpha_s*v3 + qf*bet3_star;
      right_eigenmatrix[4][3] = right_eigenmatrix[4][2];
      right_eigenmatrix[5][3] = right_eigenmatrix[5][2];

      right_eigenmatrix[0][4] = 0.0;
      right_eigenmatrix[1][4] = 0.0; 
      right_eigenmatrix[2][4] = bet3;
      right_eigenmatrix[3][4] = -bet2;
      right_eigenmatrix[4][4] = right_eigenmatrix[4][1];
      right_eigenmatrix[5][4] = right_eigenmatrix[5][1];
  
      right_eigenmatrix[0][5] = alpha_f;
      right_eigenmatrix[1][5] = alpha_f*(v1 + cf);
      right_eigenmatrix[2][5] = alpha_f*v2 - qs*bet2_star;
      right_eigenmatrix[3][5] = alpha_f*v3 - qs*bet3_star;
      right_eigenmatrix[4][5] = right_eigenmatrix[4][0];
      right_eigenmatrix[5][5] = right_eigenmatrix[5][0];

      // Left-eigenvectors, stored as ROWS (eq. B41)
      // Normalize by 1/2a^{2}: quantities denoted by \hat{f}
      norm = 0.5/twid_csq;
      cff = norm*alpha_f*cf;
      css = norm*alpha_s*cs;
      qf *= norm;
      qs *= norm;
      af = norm*af_prime*d;
      as = norm*as_prime*d;
      afpb = norm*af_prime*bt_star;
      aspb = norm*as_prime*bt_star;

      q2_star = bet2_star/bet_starsq;
      q3_star = bet3_star/bet_starsq;
      vqstr = (v2*q2_star + v3*q3_star);
  
      left_eigenmatrix[0][0] = cff*(cf+v1) - qs*vqstr - aspb;
      left_eigenmatrix[0][1] = -cff;
      left_eigenmatrix[0][2] = qs*q2_star;
      left_eigenmatrix[0][3] = qs*q3_star;
      left_eigenmatrix[0][4] = as*q2_star;
      left_eigenmatrix[0][5] = as*q3_star;
  
      left_eigenmatrix[1][0] = 0.5*(v2*bet3 - v3*bet2);
      left_eigenmatrix[1][1] = 0.0;
      left_eigenmatrix[1][2] = -0.5*bet3;
      left_eigenmatrix[1][3] = 0.5*bet2;
      left_eigenmatrix[1][4] = -0.5*sqrtd*bet3*s;
      left_eigenmatrix[1][5] = 0.5*sqrtd*bet2*s;
  
      left_eigenmatrix[2][0] = css*(cs+v1) + qf*vqstr + afpb;
      left_eigenmatrix[2][1] = -css;
      left_eigenmatrix[2][2] = -qf*q2_star;
      left_eigenmatrix[2][3] = -qf*q3_star;
      left_eigenmatrix[2][4] = -af*q2_star;
      left_eigenmatrix[2][5] = -af*q3_star;
  
      left_eigenmatrix[3][0] = css*(cs-v1) - qf*vqstr + afpb;
      left_eigenmatrix[3][1] = css;
      left_eigenmatrix[3][2] = -left_eigenmatrix[2][2];
      left_eigenmatrix[3][3] = -left_eigenmatrix[2][3];
      left_eigenmatrix[3][4] = left_eigenmatrix[2][4];
      left_eigenmatrix[3][5] = left_eigenmatrix[2][5];
  
      left_eigenmatrix[4][0] = -left_eigenmatrix[1][0];
      left_eigenmatrix[4][1] = 0.0;
      left_eigenmatrix[4][2] = -left_eigenmatrix[1][2];
      left_eigenmatrix[4][3] = -left_eigenmatrix[1][3];
      left_eigenmatrix[4][4] = left_eigenmatrix[1][4];
      left_eigenmatrix[4][5] = left_eigenmatrix[1][5];
  
      left_eigenmatrix[5][0] = cff*(cf-v1) + qs*vqstr - aspb;
      left_eigenmatrix[5][1] = cff;
      left_eigenmatrix[5][2] = -left_eigenmatrix[0][2];
      left_eigenmatrix[5][3] = -left_eigenmatrix[0][3];
      left_eigenmatrix[5][4] = left_eigenmatrix[0][4];
      left_eigenmatrix[5][5] = left_eigenmatrix[0][5];
    }
  } else {

//--- Adiabatic Hydrodynamics ---

    if (NON_BAROTROPIC_EOS) {
      Real vsq = v1*v1 + v2*v2 + v3*v3;
      Real asq = gm1*std::max((h-0.5*vsq), TINY_NUMBER);
      Real a = sqrt(asq);

      // Compute eigenvalues (eq. B2)
      eigenvalues[0] = v1 - a;
      eigenvalues[1] = v1;
      eigenvalues[2] = v1;
      eigenvalues[3] = v1;
      eigenvalues[4] = v1 + a;

      // Right-eigenvectors, stored as COLUMNS (eq. B3)
      right_eigenmatrix[0][0] = 1.0;
      right_eigenmatrix[1][0] = v1 - a;
      right_eigenmatrix[2][0] = v2;
      right_eigenmatrix[3][0] = v3;
      right_eigenmatrix[4][0] = h - v1*a;

      right_eigenmatrix[0][1] = 0.0;
      right_eigenmatrix[1][1] = 0.0;
      right_eigenmatrix[2][1] = 1.0;
      right_eigenmatrix[3][1] = 0.0;
      right_eigenmatrix[4][1] = v2;

      right_eigenmatrix[0][2] = 0.0;
      right_eigenmatrix[1][2] = 0.0;
      right_eigenmatrix[2][2] = 0.0;
      right_eigenmatrix[3][2] = 1.0;
      right_eigenmatrix[4][2] = v3;
    
      right_eigenmatrix[0][3] = 1.0;
      right_eigenmatrix[1][3] = v1;
      right_eigenmatrix[2][3] = v2;
      right_eigenmatrix[3][3] = v3;
      right_eigenmatrix[4][3] = 0.5*vsq;

      right_eigenmatrix[0][4] = 1.0;
      right_eigenmatrix[1][4] = v1 + a;
      right_eigenmatrix[2][4] = v2;
      right_eigenmatrix[3][4] = v3;
      right_eigenmatrix[4][4] = h + v1*a;

      // Left-eigenvectors, stored as ROWS (eq. B4)
      Real na = 0.5/asq;
      left_eigenmatrix[0][0] = na*(0.5*gm1*vsq + v1*a);
      left_eigenmatrix[0][1] = -na*(gm1*v1 + a);
      left_eigenmatrix[0][2] = -na*gm1*v2;
      left_eigenmatrix[0][3] = -na*gm1*v3;
      left_eigenmatrix[0][4] = na*gm1;

      left_eigenmatrix[1][0] = -v2;
      left_eigenmatrix[1][1] = 0.0;
      left_eigenmatrix[1][2] = 1.0;
      left_eigenmatrix[1][3] = 0.0;
      left_eigenmatrix[1][4] = 0.0;

      left_eigenmatrix[2][0] = -v3;
      left_eigenmatrix[2][1] = 0.0;
      left_eigenmatrix[2][2] = 0.0;
      left_eigenmatrix[2][3] = 1.0;
      left_eigenmatrix[2][4] = 0.0;
    
      Real qa = gm1/asq;
      left_eigenmatrix[3][0] = 1.0 - na*gm1*vsq;
      left_eigenmatrix[3][1] = qa*v1;
      left_eigenmatrix[3][2] = qa*v2;
      left_eigenmatrix[3][3] = qa*v3;
      left_eigenmatrix[3][4] = -qa;

      left_eigenmatrix[4][0] = na*(0.5*gm1*vsq - v1*a);
      left_eigenmatrix[4][1] = -na*(gm1*v1 - a);
      left_eigenmatrix[4][2] = left_eigenmatrix[0][2];
      left_eigenmatrix[4][3] = left_eigenmatrix[0][3];
      left_eigenmatrix[4][4] = left_eigenmatrix[0][4];

//--- Isothermal Hydrodynamics ---

    } else {
      // Compute eigenvalues (eq. B6)
      eigenvalues[0] = v1 - iso_cs;
      eigenvalues[1] = v1;
      eigenvalues[2] = v1;
      eigenvalues[3] = v1 + iso_cs;

      // Right-eigenvectors, stored as COLUMNS (eq. B3)
      right_eigenmatrix[0][0] = 1.0;
      right_eigenmatrix[1][0] = v1 - iso_cs;
      right_eigenmatrix[2][0] = v2;
      right_eigenmatrix[3][0] = v3;

      right_eigenmatrix[0][1] = 0.0;
      right_eigenmatrix[1][1] = 0.0;
      right_eigenmatrix[2][1] = 1.0;
      right_eigenmatrix[3][1] = 0.0;

      right_eigenmatrix[0][2] = 0.0;
      right_eigenmatrix[1][2] = 0.0;
      right_eigenmatrix[2][2] = 0.0;
      right_eigenmatrix[3][2] = 1.0;

      right_eigenmatrix[0][3] = 1.0;
      right_eigenmatrix[1][3] = v1 + iso_cs;
      right_eigenmatrix[2][3] = v2;
      right_eigenmatrix[3][3] = v3;

      // Left-eigenvectors, stored as ROWS (eq. B7)

      left_eigenmatrix[0][0] = 0.5*(1.0 + v1/iso_cs);
      left_eigenmatrix[0][1] = -0.5/iso_cs;
      left_eigenmatrix[0][2] = 0.0;
      left_eigenmatrix[0][3] = 0.0;

      left_eigenmatrix[1][0] = -v2;
      left_eigenmatrix[1][1] = 0.0;
      left_eigenmatrix[1][2] = 1.0;
      left_eigenmatrix[1][3] = 0.0;

      left_eigenmatrix[2][0] = -v3;
      left_eigenmatrix[2][1] = 0.0;
      left_eigenmatrix[2][2] = 0.0;
      left_eigenmatrix[2][3] = 1.0;

      left_eigenmatrix[3][0] = 0.5*(1.0 - v1/iso_cs);
      left_eigenmatrix[3][1] = 0.5/iso_cs;
      left_eigenmatrix[3][2] = 0.0;
      left_eigenmatrix[3][3] = 0.0;
    }
  }
}


<<<<<<< HEAD
// refinement condition: density and pressure curvature
=======
// refinement condition: density curvature
>>>>>>> 0380ab45
int RefinementCondition(MeshBlock *pmb)
{
  AthenaArray<Real> &w = pmb->phydro->w;
  Real rmax=0.0, rmin=2.0*d0;
  for(int k=pmb->ks; k<=pmb->ke; k++) {
    for(int j=pmb->js; j<=pmb->je; j++) {
      for(int i=pmb->is; i<=pmb->ie; i++) {
        if(w(IDN,k,j,i)>rmax) rmax=w(IDN,k,j,i);
        if(w(IDN,k,j,i)<rmin) rmin=w(IDN,k,j,i);
      }
    }
  }
<<<<<<< HEAD
  // refine : delta rho > 0.5*amp
  Real a=std::max(rmax-d0,d0-rmin);
  if(a > 0.8*amp*rem[0][wave_flag]) return 1;
  // derefinement: else
  return -1;
}
=======
  // refine : delta rho > 0.9*amp
  if(rmax-d0 > 0.9*amp*rem[0][wave_flag]) return 1;
//  Real a=std::max(rmax-d0,d0-rmin);
//  if(a > 0.9*amp*rem[0][wave_flag]) return 1;
  // derefinement: else
  return -1;
}


void MeshBlock::InitUserMeshBlockData(ParameterInput *pin)
{
  AllocateUserOutputVariables(1);
  return;
}

void MeshBlock::UserWorkBeforeOutput(ParameterInput *pin)
{
  for(int k=ks; k<=ke; k++) {
    for(int j=js; j<=je; j++) {
      for(int i=is; i<=ie; i++)
        user_out_var(0,k,j,i) = phydro->w(IDN,k,j,i)-d0;
    }
  }
  return;
}
>>>>>>> 0380ab45
<|MERGE_RESOLUTION|>--- conflicted
+++ resolved
@@ -17,10 +17,7 @@
 #include <stdexcept>  // runtime_error
 #include <string>     // c_str()
 #include <algorithm>  // min, max
-<<<<<<< HEAD
-=======
 #include <cmath>
->>>>>>> 0380ab45
 
 // Athena++ headers
 #include "../globals.hpp"
@@ -137,8 +134,6 @@
 
   Eigensystem(d0,u0,v0,w0,h0,bx0,by0,bz0,xfact,yfact,ev,rem,lem);
 
-<<<<<<< HEAD
-=======
   if (pin->GetOrAddBoolean("problem","test",false)==true && ncycle==0) {
     // reinterpret tlim as the number of orbital periods
     Real ntlim=lambda/std::fabs(ev[wave_flag])*tlim;
@@ -146,7 +141,6 @@
     pin->SetReal("time","tlim",ntlim);
   }
 
->>>>>>> 0380ab45
   if(adaptive==true)
     EnrollUserRefinementCondition(RefinementCondition);
 
@@ -181,11 +175,7 @@
         Real vol = pmb->pcoord->GetCellVolume(k, j, i);
   
         Real d1 = d0 + amp*sn*rem[0][wave_flag];
-<<<<<<< HEAD
-        l1_err[IDN] += fabs(d1 - pmb->phydro->u(IDN,k,j,i));
-=======
         l1_err[IDN] += fabs(d1 - pmb->phydro->u(IDN,k,j,i))*vol;
->>>>>>> 0380ab45
         max_err[IDN] = std::max(fabs(d1 - pmb->phydro->u(IDN,k,j,i)),max_err[IDN]);
   
         Real mx = d0*vflow + amp*sn*rem[1][wave_flag];
@@ -194,15 +184,9 @@
         Real m1 = mx*cos_a2*cos_a3 - my*sin_a3 - mz*sin_a2*cos_a3;
         Real m2 = mx*cos_a2*sin_a3 + my*cos_a3 - mz*sin_a2*sin_a3;
         Real m3 = mx*sin_a2                    + mz*cos_a2;
-<<<<<<< HEAD
-        l1_err[IM1] += fabs(m1 - pmb->phydro->u(IM1,k,j,i));
-        l1_err[IM2] += fabs(m2 - pmb->phydro->u(IM2,k,j,i));
-        l1_err[IM3] += fabs(m3 - pmb->phydro->u(IM3,k,j,i));
-=======
         l1_err[IM1] += fabs(m1 - pmb->phydro->u(IM1,k,j,i))*vol;
         l1_err[IM2] += fabs(m2 - pmb->phydro->u(IM2,k,j,i))*vol;
         l1_err[IM3] += fabs(m3 - pmb->phydro->u(IM3,k,j,i))*vol;
->>>>>>> 0380ab45
         max_err[IM1] = std::max(fabs(m1 - pmb->phydro->u(IM1,k,j,i)),max_err[IM1]);
         max_err[IM2] = std::max(fabs(m2 - pmb->phydro->u(IM2,k,j,i)),max_err[IM2]);
         max_err[IM3] = std::max(fabs(m3 - pmb->phydro->u(IM3,k,j,i)),max_err[IM3]);
@@ -212,11 +196,7 @@
           if (MAGNETIC_FIELDS_ENABLED) {
             e0 += 0.5*(bx0*bx0+by0*by0+bz0*bz0);
           }
-<<<<<<< HEAD
-          l1_err[IEN] += fabs(e0 - pmb->phydro->u(IEN,k,j,i));
-=======
           l1_err[IEN] += fabs(e0 - pmb->phydro->u(IEN,k,j,i))*vol;
->>>>>>> 0380ab45
           max_err[IEN] = std::max(fabs(e0 - pmb->phydro->u(IEN,k,j,i)),max_err[IEN]);
         }
 
@@ -230,15 +210,9 @@
           Real db1 = fabs(b1 - pmb->pfield->bcc(IB1,k,j,i));
           Real db2 = fabs(b2 - pmb->pfield->bcc(IB2,k,j,i));
           Real db3 = fabs(b3 - pmb->pfield->bcc(IB3,k,j,i));
-<<<<<<< HEAD
-          l1_err[NHYDRO + IB1] += db1;
-          l1_err[NHYDRO + IB2] += db2;
-          l1_err[NHYDRO + IB3] += db3;
-=======
           l1_err[NHYDRO + IB1] += db1*vol;
           l1_err[NHYDRO + IB2] += db2*vol;
           l1_err[NHYDRO + IB3] += db3*vol;
->>>>>>> 0380ab45
           max_err[NHYDRO + IB1] = std::max(db1, max_err[NHYDRO+IB1]);
           max_err[NHYDRO + IB2] = std::max(db2, max_err[NHYDRO+IB2]);
           max_err[NHYDRO + IB3] = std::max(db3, max_err[NHYDRO+IB3]);
@@ -248,11 +222,6 @@
     pmb=pmb->next;
   }
 
-<<<<<<< HEAD
-  // normalize errors by number of cells
-  for (int i=0; i<(NHYDRO+NFIELD); ++i) l1_err[i] = l1_err[i]/(float)GetTotalCells();
-=======
->>>>>>> 0380ab45
   Real rms_err = 0.0, max_max_over_l1=0.0;
 
 #ifdef MPI_PARALLEL
@@ -271,13 +240,10 @@
 
   // only the root process outputs the data
   if (Globals::my_rank == 0) {
-<<<<<<< HEAD
-=======
     // normalize errors by number of cells
     Real vol= (mesh_size.x1max-mesh_size.x1min)*(mesh_size.x2max-mesh_size.x2min)
              *(mesh_size.x3max-mesh_size.x3min);
     for (int i=0; i<(NHYDRO+NFIELD); ++i) l1_err[i] = l1_err[i]/vol;
->>>>>>> 0380ab45
     // compute rms error
     for (int i=0; i<(NHYDRO+NFIELD); ++i) {
        rms_err += SQR(l1_err[i]);
@@ -1080,11 +1046,7 @@
 }
 
 
-<<<<<<< HEAD
-// refinement condition: density and pressure curvature
-=======
 // refinement condition: density curvature
->>>>>>> 0380ab45
 int RefinementCondition(MeshBlock *pmb)
 {
   AthenaArray<Real> &w = pmb->phydro->w;
@@ -1097,14 +1059,6 @@
       }
     }
   }
-<<<<<<< HEAD
-  // refine : delta rho > 0.5*amp
-  Real a=std::max(rmax-d0,d0-rmin);
-  if(a > 0.8*amp*rem[0][wave_flag]) return 1;
-  // derefinement: else
-  return -1;
-}
-=======
   // refine : delta rho > 0.9*amp
   if(rmax-d0 > 0.9*amp*rem[0][wave_flag]) return 1;
 //  Real a=std::max(rmax-d0,d0-rmin);
@@ -1130,4 +1084,3 @@
   }
   return;
 }
->>>>>>> 0380ab45
