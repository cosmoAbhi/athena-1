--- conflicted
+++ resolved
@@ -13,11 +13,8 @@
 #   --eos=xxx         use xxx as the equation of state
 #   --flux=xxx        use xxx as the Riemann solver
 #   --nghost=xxx      set NGHOST=xxx
-<<<<<<< HEAD
 #   --nscalars=xxx      set NSCALARS=xxx
-=======
 #   -eos_table        enable EOS table
->>>>>>> 65d88961
 #   -b                enable magnetic fields
 #   -s                enable special relativity
 #   -g                enable general relativity
